import math
from typing import Any, Dict, Optional, Tuple, Union, cast

import lightning
import torch

from replay.data.nn import TensorMap, TensorSchema
from replay.models.nn.optimizer_utils import FatOptimizerFactory, LRSchedulerFactory, OptimizerFactory

from .dataset import SasRecPredictionBatch, SasRecTrainingBatch, SasRecValidationBatch
from .model import SasRecModel

from replay.models.nn.optimizer_utils import LigerFusedLinearCrossEntropyFunction

import sys
sys.path.append("/home/jovyan/zhmax/cce_loss/")

from cut_cross_entropy.cce import CCEParams, LinearCrossEntropyFunction, _build_flat_valids
from cut_cross_entropy.cce_backward import cce_backward_kernel
from cut_cross_entropy.cce_lse_forward import cce_lse_forward_kernel
from cut_cross_entropy.constants import IGNORE_INDEX
from cut_cross_entropy.doc import CCE_OPTS_DOC, LINEAR_CROSS_ENTROPY_DOC, add_doc_start
from cut_cross_entropy.indexed_dot import indexed_neg_dot_forward_kernel
from cut_cross_entropy.utils import (
    _build_flat_valids,
    _handle_eps,
    handle_reduction_none,
)


class SasRec(lightning.LightningModule):
    """
    SASRec Lightning module.

    You can get initialization parameters with attribute `hparams`
    for object of SasRec instance.
    """

    def __init__(
        self,
        tensor_schema: TensorSchema,
        block_count: int = 2,
        head_count: int = 1,
        hidden_size: int = 50,
        max_seq_len: int = 200,
        dropout_rate: float = 0.2,
        ti_modification: bool = False,
        time_span: int = 256,
        loss_type: str = "CE",
        loss_sample_count: Optional[int] = None,
        negative_sampling_strategy: str = "global_uniform",
        negatives_sharing: bool = False,
        n_buckets: int = 100,
        bucket_size_x: int = 100,
        bucket_size_y: int = 100,
        mix_x: bool = False,
<<<<<<< HEAD
        restrict_items: bool = False,
=======
>>>>>>> a293c79d
        optimizer_factory: OptimizerFactory = FatOptimizerFactory(),
        lr_scheduler_factory: Optional[LRSchedulerFactory] = None,
    ):
        """
        :param tensor_schema: Tensor schema of features.
        :param block_count: Number of Transformer blocks.
            Default: ``2``.
        :param head_count: Number of Attention heads.
            Default: ``1``.
        :param hidden_size: Hidden size of transformer.
            Default: ``50``.
        :param max_seq_len: Max length of sequence.
            Default: ``200``.
        :param dropout_rate: Dropout rate.
            Default: ``0.2``.
        :param ti_modification: Enable time relation.
            Default: ``False``.
        :param time_span: Time span value.
            Default: ``256``.
        :param loss_type: Loss type. Possible values: ``"CE"``, ``"BCE"``.
            Default: ``CE``.
        :param loss_sample_count (Optional[int]): Sample count to calculate loss.
            Default: ``None``.
        :param negative_sampling_strategy: Negative sampling strategy to calculate loss on sampled negatives.
            Is used when large count of items in dataset.
            Possible values: ``"global_uniform"``, ``"inbatch"``
            Default: ``global_uniform``.
        :param negatives_sharing: Apply negative sharing in calculating sampled logits.
            Default: ``False``.
        :param n_buckets: Number of buckets for SCE loss.
            Default: ``100``
        :param bucket_size_x: Size of x buckets for SCE loss.
            Default: ``100``
        :param bucket_size_y: Size of y buckets for SCE loss.
            Default: ``100``
        :param mix_x: Mix states embeddings with random matrix for SCE loss.
            Default: ``False``
        :param optimizer_factory: Optimizer factory.
            Default: ``FatOptimizerFactory``.
        :param lr_scheduler_factory: Learning rate schedule factory.
            Default: ``None``.
        """
        super().__init__()
        self.save_hyperparameters()
        self._model = SasRecModel(
            schema=tensor_schema,
            num_blocks=block_count,
            num_heads=head_count,
            hidden_size=hidden_size,
            max_len=max_seq_len,
            dropout=dropout_rate,
            ti_modification=ti_modification,
            time_span=time_span,
        )
        self._loss_type = loss_type
        self._loss_sample_count = loss_sample_count
        self._negative_sampling_strategy = negative_sampling_strategy
        self._negatives_sharing = negatives_sharing
        self._optimizer_factory = optimizer_factory
        self._lr_scheduler_factory = lr_scheduler_factory
        self._loss = self._create_loss()
        self._schema = tensor_schema
        self._n_buckets = n_buckets
        self._bucket_size_x = bucket_size_x
        self._bucket_size_y = bucket_size_y
        self._mix_x = mix_x
<<<<<<< HEAD
        self._restrict_items = restrict_items
=======
>>>>>>> a293c79d
        assert negative_sampling_strategy in {"global_uniform", "inbatch"}

        item_count = tensor_schema.item_id_features.item().cardinality
        assert item_count
        self._vocab_size = item_count
        self.candidates_to_score = None

    def training_step(self, batch: SasRecTrainingBatch, batch_idx: int) -> torch.Tensor:
        """
        :param batch (SasRecTrainingBatch): Batch of training data.
        :param batch_idx (int): Batch index.

        :returns: Computed loss for batch.
        """
        if batch_idx % 100 == 0 and torch.cuda.is_available():  # pragma: no cover
            torch.cuda.empty_cache()
        loss = self._compute_loss(batch)
        self.log("train_loss", loss, on_step=True, on_epoch=True, prog_bar=True, sync_dist=True)
        return loss

    def predict_step(
        self,
        batch: SasRecPredictionBatch,
        batch_idx: int,  # noqa: ARG002
        dataloader_idx: int = 0,  # noqa: ARG002
    ) -> torch.Tensor:
        """
        :param batch: Batch of prediction data.
        :param batch_idx: Batch index.
        :param dataloader_idx: Dataloader index.

        :returns: Calculated scores.
        """
        batch = _prepare_prediction_batch(self._schema, self._model.max_len, batch)
        return self._model_predict(batch.features, batch.padding_mask)

    def predict(
        self,
        batch: SasRecPredictionBatch,
        candidates_to_score: Optional[torch.LongTensor] = None,
    ) -> torch.Tensor:
        """
        :param batch: Batch of prediction data.
        :param candidates_to_score: Item ids to calculate scores.
            Default: ``None``.

        :returns: Calculated scores.
        """
        batch = _prepare_prediction_batch(self._schema, self._model.max_len, batch)
        return self._model_predict(batch.features, batch.padding_mask, candidates_to_score)

    def forward(
        self,
        feature_tensors: TensorMap,
        padding_mask: torch.BoolTensor,
        candidates_to_score: Optional[torch.LongTensor] = None,
    ) -> torch.Tensor:  # pragma: no cover
        """
        :param feature_tensors: Batch of features.
        :param padding_mask: Padding mask where 0 - <PAD>, 1 otherwise.
        :param candidates_to_score: Item ids to calculate scores.
            Default: ``None``.

        :returns: Calculated scores.
        """
        return self._model_predict(feature_tensors, padding_mask, candidates_to_score)

    def validation_step(
        self,
        batch: SasRecValidationBatch,
        batch_idx: int,  # noqa: ARG002
        dataloader_idx: int = 0,  # noqa: ARG002
    ) -> torch.Tensor:
        """
        :param batch (SasRecValidationBatch): Batch of prediction data.
        :param batch_idx (int): Batch index.

        :returns: Calculated scores.
        """
        return self._model_predict(batch.features, batch.padding_mask)

    def configure_optimizers(self) -> Any:
        """
        :returns: Configured optimizer and lr scheduler.
        """
        optimizer = self._optimizer_factory.create(self._model.parameters())

        if self._lr_scheduler_factory is None:
            return optimizer

        lr_scheduler = self._lr_scheduler_factory.create(optimizer)
        return [optimizer], [lr_scheduler]

    def _model_predict(
        self,
        feature_tensors: TensorMap,
        padding_mask: torch.BoolTensor,
        candidates_to_score: torch.LongTensor = None,
    ) -> torch.Tensor:
        model: SasRecModel
        model = cast(SasRecModel, self._model.module) if isinstance(self._model, torch.nn.DataParallel) else self._model
        candidates_to_score = self.candidates_to_score if candidates_to_score is None else candidates_to_score
        scores = model.predict(feature_tensors, padding_mask, candidates_to_score)
        return scores

    def _compute_loss(self, batch: SasRecTrainingBatch) -> torch.Tensor:
        if self._loss_type == "BCE":
            loss_func = self._compute_loss_bce if self._loss_sample_count is None else self._compute_loss_bce_sampled
        elif self._loss_type == "CE":
            loss_func = self._compute_loss_ce if self._loss_sample_count is None else self._compute_loss_ce_sampled
        elif self._loss_type == "SCE":
            loss_func = self._compute_loss_scalable_ce
<<<<<<< HEAD
        elif self._loss_type == "CE_restricted":
            loss_func = self._compute_loss_ce_restricted
        elif self._loss_type == "fused_linear_CE":
            loss_func = self._compute_loss_fused_linear_CE
        elif self._loss_type == "CCE":
            loss_func = self._compute_loss_cce
=======
>>>>>>> a293c79d
        else:
            msg = f"Not supported loss type: {self._loss_type}"
            raise ValueError(msg)

        loss = loss_func(
            batch.features,
            batch.labels,
            batch.padding_mask,
            batch.labels_padding_mask,
        )
        return loss

    def _compute_loss_bce(
        self,
        feature_tensors: TensorMap,
        positive_labels: torch.LongTensor,
        padding_mask: torch.BoolTensor,
        target_padding_mask: torch.BoolTensor,
    ) -> torch.Tensor:
        # [B x L x V]
        logits = self._model.forward(feature_tensors, padding_mask)

        """
        Take only logits which correspond to non-padded tokens
        M = non_zero_count(target_padding_mask)
        """
        logits = logits[target_padding_mask]  # [M x V]
        labels = positive_labels[target_padding_mask]  # [M]

        bce_labels = torch.zeros(
            (logits.size(0), logits.size(-1)),
            device=logits.device,
        )

        # Fill positives with ones, all negatives are zeros
        bce_labels.scatter_(
            dim=-1,
            index=labels.unsqueeze(-1),
            value=1,
        )

        loss = self._loss(logits, bce_labels) / logits.size(0)
        return loss

    def _compute_loss_bce_sampled(
        self,
        feature_tensors: TensorMap,
        positive_labels: torch.LongTensor,
        padding_mask: torch.BoolTensor,
        target_padding_mask: torch.BoolTensor,
    ) -> torch.Tensor:
        (positive_logits, negative_logits, *_) = self._get_sampled_logits(
            feature_tensors, positive_labels, padding_mask, target_padding_mask
        )

        positive_prob = torch.sigmoid(positive_logits)
        negative_prob = torch.sigmoid(negative_logits)

        # Clamp and eps for numerical stability
        clamp_border: float = 100.0
        eps = 1e-6
        positive_loss = torch.clamp(torch.log((positive_prob) + eps), -clamp_border, clamp_border).sum()
        negative_loss = torch.clamp(torch.log((1 - negative_prob) + eps), -clamp_border, clamp_border).sum()

        loss = -(positive_loss + negative_loss)
        loss /= positive_logits.size(0)

        return loss

    def _compute_loss_ce(
        self,
        feature_tensors: TensorMap,
        positive_labels: torch.LongTensor,
        padding_mask: torch.BoolTensor,
        target_padding_mask: torch.BoolTensor,
    ) -> torch.Tensor:
        # [B x L x V]
        logits = self._model.forward(feature_tensors, padding_mask)
        # labels: [B x L]
        labels = positive_labels.masked_fill(mask=(~target_padding_mask), value=-100)

        logits_flat = logits.view(-1, logits.size(-1))  # [(B * L) x V]
        labels_flat = labels.view(-1)  # [(B * L)]
        loss = self._loss(logits_flat, labels_flat)
        return loss

    def _compute_loss_ce_sampled(
        self,
        feature_tensors: TensorMap,
        positive_labels: torch.LongTensor,
        padding_mask: torch.BoolTensor,
        target_padding_mask: torch.BoolTensor,
    ) -> torch.Tensor:
        assert self._loss_sample_count is not None
        (positive_logits, negative_logits, positive_labels, negative_labels, vocab_size) = self._get_sampled_logits(
            feature_tensors, positive_labels, padding_mask, target_padding_mask
        )
        n_negative_samples = min(self._loss_sample_count, vocab_size)

        # Reject negative samples matching target label & correct for remaining samples
        reject_labels = positive_labels == negative_labels  # [masked_batch_seq_size x n_negative_samples]
        negative_logits += math.log(vocab_size - 1)
        negative_logits -= 1e6 * reject_labels
        negative_logits -= torch.log((n_negative_samples - reject_labels.sum(dim=-1, keepdim=True)).float())

        # Apply regular softmax cross entropy
        # [masked_batch_seq_size x (1 + n_negative_samples)]
        logits = torch.cat([positive_logits, negative_logits], dim=1).float()
        labels_flat = torch.zeros(positive_logits.size(0), dtype=torch.long, device=padding_mask.device)
        loss = self._loss(logits, labels_flat)
        return loss
    
    def _compute_loss_scalable_ce(
        self,
        feature_tensors: TensorMap,
        positive_labels: torch.LongTensor,
        padding_mask: torch.BoolTensor,
        target_padding_mask: torch.BoolTensor,
    ) -> torch.Tensor:

<<<<<<< HEAD
        # pad_token = feature_tensors[self._schema.item_id_feature_name].view(-1)[~padding_mask.view(-1)][0]
        pad_token = self._model._head._item_embedder.item_emb.padding_idx - 1
        # emb = self._model.forward_step(feature_tensors, padding_mask)[target_padding_mask]
=======
>>>>>>> a293c79d
        emb = self._model.forward_step(feature_tensors, padding_mask)
        hd = torch.tensor(emb.shape[-1])

        x = emb.view(-1, hd)
<<<<<<< HEAD
        # y = positive_labels[target_padding_mask].view(-1)
=======
>>>>>>> a293c79d
        y = positive_labels.view(-1)
        w = self.get_all_embeddings()["item_embedding"]
        

        correct_class_logits_ = (x * torch.index_select(w, dim=0, index=y)).sum(dim=1) # (bs,)

        with torch.no_grad():
            if self._mix_x:
                omega = 1/torch.sqrt(torch.sqrt(hd)) * torch.randn(x.shape[0], self._n_buckets, device=x.device)
                buckets = omega.T @ x
                del omega
            else:
                buckets = 1/torch.sqrt(torch.sqrt(hd)) * torch.randn(self._n_buckets, hd, device=x.device) # (n_b, hd)

        with torch.no_grad():
            x_bucket = buckets @ x.T # (n_b, hd) x (hd, b) -> (n_b, b)
<<<<<<< HEAD
            # x_bucket[:, ~padding_mask[target_padding_mask].view(-1)] = float('-inf')
=======
>>>>>>> a293c79d
            x_bucket[:, ~target_padding_mask.view(-1)] = float('-inf')
            _, top_x_bucket = torch.topk(x_bucket, dim=1, k=self._bucket_size_x) # (n_b, bs_x)
            del x_bucket

            y_bucket = buckets @ w.T # (n_b, hd) x (hd, n_cl) -> (n_b, n_cl)
<<<<<<< HEAD

            y_bucket[:, pad_token] = float('-inf')
=======
>>>>>>> a293c79d
            _, top_y_bucket = torch.topk(y_bucket, dim=1, k=self._bucket_size_y) # (n_b, bs_y)
            del y_bucket

        x_bucket = torch.gather(x, 0, top_x_bucket.view(-1, 1).expand(-1, hd)).view(self._n_buckets, self._bucket_size_x, hd) # (n_b, bs_x, hd)
        y_bucket = torch.gather(w, 0, top_y_bucket.view(-1, 1).expand(-1, hd)).view(self._n_buckets, self._bucket_size_y, hd) # (n_b, bs_y, hd)
        
        wrong_class_logits = (x_bucket @ y_bucket.transpose(-1, -2)) # (n_b, bs_x, bs_y)
        mask = torch.index_select(y, dim=0, index=top_x_bucket.view(-1)).view(self._n_buckets, self._bucket_size_x)[:, :, None] == top_y_bucket[:, None, :] # (n_b, bs_x, bs_y)
        wrong_class_logits = wrong_class_logits.masked_fill(mask, float('-inf')) # (n_b, bs_x, bs_y)
        correct_class_logits = torch.index_select(correct_class_logits_, dim=0, index=top_x_bucket.view(-1)).view(self._n_buckets, self._bucket_size_x)[:, :, None] # (n_b, bs_x, 1)
        logits = torch.cat((wrong_class_logits, correct_class_logits), dim=2) # (n_b, bs_x, bs_y + 1)

        loss_ = torch.nn.functional.cross_entropy(logits.view(-1, logits.shape[-1]), (logits.shape[-1] - 1) * torch.ones(logits.shape[0] * logits.shape[1], dtype=torch.int64, device=logits.device), reduction='none') # (n_b * bs_x,)
        loss = torch.zeros(x.shape[0], device=x.device, dtype=x.dtype)
        loss.scatter_reduce_(0, top_x_bucket.view(-1), loss_, reduce='amax', include_self=False)
        loss = loss[loss != 0]
        loss = torch.mean(loss)

        return loss
<<<<<<< HEAD

    def _compute_loss_ce_restricted(
        self,
        feature_tensors: TensorMap,
        positive_labels: torch.LongTensor,
        padding_mask: torch.BoolTensor,
        target_padding_mask: torch.BoolTensor,
    ) -> torch.Tensor:
        
        (logits, labels) = self._get_restricted_logits_for_ce_loss(
                feature_tensors, positive_labels, padding_mask, target_padding_mask
            )
        logits_flat = logits.view(-1, logits.size(-1))  # [(B * L) x V]
        labels_flat = labels.view(-1)  # [(B * L)]
        loss = self._loss(logits_flat, labels_flat)

        return loss

    def _compute_loss_fused_linear_CE(
        self,
        feature_tensors: TensorMap,
        positive_labels: torch.LongTensor,
        padding_mask: torch.BoolTensor,
        target_padding_mask: torch.BoolTensor
    ) -> torch.Tensor:

        output_emb = self._model.forward_step(feature_tensors, padding_mask)[target_padding_mask]
        positive_labels = cast(
            torch.LongTensor, torch.masked_select(positive_labels, target_padding_mask)
        )

        # Next token prediction
        # output_emb = self._model.forward_step(feature_tensors, target_padding_mask)
        # output_emb = output_emb[:, :-1, :][target_padding_mask[:, :-1]]

        # padding_mask[:, 0] = False
        # positive_labels = cast(torch.LongTensor, torch.masked_select(positive_labels, padding_mask))

        loss = self._loss.apply(
            output_emb.view(-1, self._model.hidden_size),
            self._model._head._item_embedder.get_all_item_weights(),
            positive_labels
        )

        return loss

    def _compute_loss_cce(
        self,
        feature_tensors: TensorMap,
        positive_labels: torch.LongTensor,
        padding_mask: torch.BoolTensor,
        target_padding_mask: torch.BoolTensor
    ) -> torch.Tensor:

        bias = None
        ignore_index = -100
        softcap = None
        reduction = "mean"
        shift = False
        filter_eps = "auto"
        use_kahan = False
        item_inds = None

        e = self._model.forward_step(feature_tensors, padding_mask)
        e = e.to(torch.float16)
        targets = cast(torch.LongTensor, positive_labels)
        c = self._model._head._item_embedder.get_all_item_weights()

        # Next token prediction
        # e = self._model.forward_step(feature_tensors, target_padding_mask)
        # e = e[:, :-1, :][target_padding_mask[:, :-1]]
        # e = e.to(torch.float16)
        # c = self._model._head._item_embedder.get_all_item_weights()
        # padding_mask[:, 0] = False
        # targets = cast(torch.LongTensor, torch.masked_select(positive_labels, padding_mask))

        e = e.contiguous()
        padding_mask = padding_mask.contiguous()

        assert e.size()[0:-1] == targets.size()
        assert e.size(-1) == c.size(1)
        if not torch.cuda.is_bf16_supported():
            raise RuntimeError(
                "Cut Cross Entropy requires an ampere GPU or newer. "
                "Consider using torch_compile_linear_cross_entropy for scenarios where one is not available."
            )

        batch_shape = targets.size()

        shift = int(shift)
        valids = _build_flat_valids(targets, ignore_index, shift)
        
        e = e.flatten(0, -2)
        targets = targets.flatten()

        if (targets.data_ptr() % 16) != 0:
            targets = torch.nn.functional.pad(targets, (0, 1))[:-1]

        assert (targets.data_ptr() % 16) == 0

        if self._loss_sample_count is not None:
            filter_eps = None
            n_negative_samples = self._loss_sample_count
            vocab_size = self._vocab_size
            device = padding_mask.device
            
            masked_batch_seq_size = targets.size(0)
            # probs = torch.ones((masked_batch_seq_size, vocab_size), device=device)
            # ids = torch.arange(masked_batch_seq_size, dtype=torch.long, device=device)
            # probs[ids, targets] = 0.0
            # negative_labels = torch.multinomial(probs, num_samples=n_negative_samples, replacement=False)

            negative_labels = torch.randint(
                low=0,
                high=vocab_size,
                size=(masked_batch_seq_size, n_negative_samples),
                dtype=torch.long,
                device=device,
            )
            
            item_inds = torch.hstack([targets.view(-1, 1), negative_labels])


        params = CCEParams(
            targets,
            valids,
            softcap,
            reduction,
            _handle_eps(filter_eps, e.dtype),
            shift,
            batch_shape,
            use_kahan,
            item_inds
        ) 
      
        loss = self._loss.apply(e, c.to(e.dtype), bias, params)
        assert isinstance(loss, torch.Tensor)

        return loss
=======
>>>>>>> a293c79d

    def _get_sampled_logits(
        self,
        feature_tensors: TensorMap,
        positive_labels: torch.LongTensor,
        padding_mask: torch.BoolTensor,
        target_padding_mask: torch.BoolTensor,
    ) -> Tuple[torch.Tensor, torch.Tensor, torch.LongTensor, torch.LongTensor, int]:
        assert self._loss_sample_count is not None
        n_negative_samples = self._loss_sample_count
        positive_labels = cast(
            torch.LongTensor, torch.masked_select(positive_labels, target_padding_mask)
        )  # (masked_batch_seq_size,)
        masked_batch_seq_size = positive_labels.size(0)
        device = padding_mask.device
        output_emb = self._model.forward_step(feature_tensors, padding_mask)[target_padding_mask]

        # Next token prediction
        # output_emb = self._model.forward_step(feature_tensors, target_padding_mask)
        # output_emb = output_emb[:, :-1, :][target_padding_mask[:, :-1]]
        # padding_mask[:, 0] = False
        # positive_labels = cast(torch.LongTensor, torch.masked_select(positive_labels, padding_mask))
        # masked_batch_seq_size = positive_labels.size(0)
        # device = padding_mask.device


        positive_labels = cast(torch.LongTensor, positive_labels.view(-1, 1))
        ids = torch.arange(masked_batch_seq_size, dtype=torch.long, device=device)
        unique_positive_labels, positive_labels_indices = positive_labels.unique(return_inverse=True)

        if self._negative_sampling_strategy == "global_uniform":
            vocab_size = self._vocab_size
            multinomial_sample_distribution = torch.ones(vocab_size, device=device)
            # positive_labels - 2d
            positive_logits = self._model.get_logits(output_emb, positive_labels)
        elif self._negative_sampling_strategy == "inbatch":
            positive_labels_indices = positive_labels_indices.view(masked_batch_seq_size, 1)
            # unique_positive_labels - 1d
            positive_logits = self._model.get_logits(output_emb, unique_positive_labels)
            vocab_size = unique_positive_labels.size(0)
            if self._negatives_sharing:
                multinomial_sample_distribution = torch.ones(vocab_size, device=device)
            else:
                multinomial_sample_distribution = torch.softmax(positive_logits, dim=-1)
        else:
            msg = f"Unknown negative sampling strategy: {self._negative_sampling_strategy}"
            raise NotImplementedError(msg)
        n_negative_samples = min(n_negative_samples, vocab_size)

        if self._negatives_sharing:
            negative_labels = torch.multinomial(
                multinomial_sample_distribution,
                num_samples=n_negative_samples,
                replacement=False,
            )
            negative_labels = negative_labels.unsqueeze(0).repeat(masked_batch_seq_size, 1)
        elif self._negative_sampling_strategy == "global_uniform":
            negative_labels = torch.randint(
                low=0,
                high=vocab_size,
                size=(masked_batch_seq_size, n_negative_samples),
                dtype=torch.long,
                device=device,
            )
        else:
            negative_labels = torch.multinomial(
                multinomial_sample_distribution,
                num_samples=n_negative_samples,
                replacement=False,
            )
        negative_labels = cast(torch.LongTensor, negative_labels)

        if self._negative_sampling_strategy == "global_uniform":
            if self._negatives_sharing:
                unique_negative_labels, negative_labels_indices = negative_labels.unique(return_inverse=True)
                negative_labels_indices = negative_labels_indices.view(masked_batch_seq_size, n_negative_samples)
                # unique_negative_labels - 1d
                negative_logits = self._model.get_logits(output_emb, unique_negative_labels)
                negative_logits = negative_logits[ids, negative_labels_indices.T].T
            else:
                # unique_negative_labels - 1d
                negative_logits = self._model.get_logits(output_emb, negative_labels)
        else:  # self._negative_sampling_strategy == "inbatch":
            negative_labels_indices = negative_labels
            negative_logits = positive_logits
            negative_logits = negative_logits[ids, negative_labels_indices.T].T
            positive_logits = positive_logits[ids, positive_labels_indices.T].T

        return (positive_logits, negative_logits, positive_labels, negative_labels, vocab_size)

    def _get_restricted_logits_for_ce_loss(
        self,
        feature_tensors: TensorMap,
        positive_labels: torch.LongTensor,
        padding_mask: torch.BoolTensor,
        target_padding_mask: torch.BoolTensor
    ):
        device = padding_mask.device
        positive_labels = cast(
            torch.LongTensor, torch.masked_select(positive_labels, target_padding_mask)
        )  # (masked_batch_seq_size,)
        output_emb = self._model.forward_step(feature_tensors, padding_mask)
        output_emb = output_emb[target_padding_mask]

        # Next token prediction
        # output_emb = self._model.forward_step(feature_tensors, target_padding_mask)
        # output_emb = output_emb[:, :-1, :][target_padding_mask[:, :-1]]

        # padding_mask[:, 0] = False
        # positive_labels = cast(torch.LongTensor, torch.masked_select(positive_labels, padding_mask))

        if self._restrict_items:
            # unique_positive_labels, positive_labels_indices = positive_labels.unique(return_inverse=True)
            if self._loss_sample_count is not None:
                vocab_size = self._vocab_size
                n_negative_samples = self._loss_sample_count
                n_negative_samples = min(n_negative_samples, vocab_size)
                negative_labels = torch.randint(
                    low=0,
                    high=vocab_size,
                    size=(n_negative_samples, ),
                    dtype=torch.long,
                    device=device,
                )
                labels = torch.hstack((positive_labels, negative_labels))
                unique_items, item_indices = labels.unique(return_inverse=True)
                positive_labels_indices = item_indices[0:positive_labels.shape[0]]
            else:
                unique_items, positive_labels_indices = \
                    positive_labels.unique(return_inverse=True)

            logits = self._model.get_logits_for_restricted_loss(
                output_emb, 
                unique_items
            )
            return (logits, positive_labels_indices)

        else:
            logits = self._model.get_logits_for_restricted_loss(output_emb)
            return (logits, positive_labels)
        
    def _create_loss(self) -> Union[torch.nn.BCEWithLogitsLoss, torch.nn.CrossEntropyLoss]:
        if self._loss_type == "BCE":
            return torch.nn.BCEWithLogitsLoss(reduction="sum")

<<<<<<< HEAD
        if self._loss_type == "CE" or self._loss_type == "SCE" or self._loss_type == "CE_restricted":
=======
        if self._loss_type == "CE" or self._loss_type == "SCE":
>>>>>>> a293c79d
            return torch.nn.CrossEntropyLoss()

        if self._loss_type == "fused_linear_CE":
            return LigerFusedLinearCrossEntropyFunction()

        if self._loss_type == "CCE":
            return LinearCrossEntropyFunction()

        msg = "Not supported loss_type"
        raise NotImplementedError(msg)

    def get_all_embeddings(self) -> Dict[str, torch.nn.Embedding]:
        """
        :returns: copy of all embeddings as a dictionary.
        """
        return self._model.item_embedder.get_all_embeddings()

    def set_item_embeddings_by_size(self, new_vocab_size: int):
        """
        Keep the current item embeddings and expand vocabulary with new embeddings
        initialized with xavier_normal_ for new items.

        :param new_vocab_size: Size of vocabulary with new items included.
            Must be greater then already fitted.
        """
        old_vocab_size = self._model.item_embedder.item_emb.weight.data.shape[0] - 1
        hidden_size = self._model.hidden_size

        if new_vocab_size <= old_vocab_size:
            msg = "New vocabulary size must be greater then already fitted"
            raise ValueError(msg)

        new_embedding = torch.nn.Embedding(new_vocab_size + 1, hidden_size, padding_idx=new_vocab_size)
        torch.nn.init.xavier_normal_(new_embedding.weight)
        new_embedding.weight.data[:old_vocab_size, :] = self._model.item_embedder.item_emb.weight.data[:-1, :]

        self._set_new_item_embedder_to_model(new_embedding, new_vocab_size)

    def set_item_embeddings_by_tensor(self, all_item_embeddings: torch.Tensor):
        """
        Set item embeddings with provided weights for all items.
        If new items presented, then tensor is expanded.
        The already fitted weights will be replaced with new ones.

        :param all_item_embeddings: tensor of weights for all items with
            shape (n, h), where n - number of all items, h - model hidden size.
        """
        if all_item_embeddings.dim() != 2:
            msg = "Input tensor must have (number of all items, model hidden size) shape"
            raise ValueError(msg)

        old_vocab_size = self._model.item_embedder.item_emb.weight.data.shape[0] - 1
        new_vocab_size = all_item_embeddings.shape[0]
        hidden_size = self._model.hidden_size

        if new_vocab_size < old_vocab_size:
            msg = "New vocabulary size can't be less then already fitted"
            raise ValueError(msg)
        if all_item_embeddings.shape[1] != hidden_size:
            msg = "Input tensor second dimension doesn't match model hidden size"
            raise ValueError(msg)

        new_embedding = torch.nn.Embedding(new_vocab_size + 1, hidden_size, padding_idx=new_vocab_size)
        new_embedding.weight.data[:-1, :] = all_item_embeddings

        self._set_new_item_embedder_to_model(new_embedding, new_vocab_size)

    def append_item_embeddings(self, item_embeddings: torch.Tensor):
        """
        Append provided weights for new items only to item embedder.

        :param item_embeddings: tensor of shape (n, h), where
            n - number of only new items, h - model hidden size.
        """
        if item_embeddings.dim() != 2:
            msg = "Input tensor must have (number of new items, model hidden size) shape"
            raise ValueError(msg)

        old_vocab_size = self._model.item_embedder.item_emb.weight.data.shape[0] - 1
        new_vocab_size = item_embeddings.shape[0] + old_vocab_size
        hidden_size = self._model.hidden_size

        if item_embeddings.shape[1] != hidden_size:
            msg = "Input tensor second dimension doesn't match model hidden size"
            raise ValueError(msg)

        new_embedding = torch.nn.Embedding(new_vocab_size + 1, hidden_size, padding_idx=new_vocab_size)
        new_embedding.weight.data[:old_vocab_size, :] = self._model.item_embedder.item_emb.weight.data[:-1, :]
        new_embedding.weight.data[old_vocab_size:-1, :] = item_embeddings

        self._set_new_item_embedder_to_model(new_embedding, new_vocab_size)

    @property
    def optimizer_factory(self) -> OptimizerFactory:
        """
        Returns current optimizer_factory.
        """
        return self._optimizer_factory

    @optimizer_factory.setter
    def optimizer_factory(self, optimizer_factory: OptimizerFactory) -> None:
        """
        Sets new optimizer_factory.
        :param optimizer_factory: New optimizer factory.
        """
        if isinstance(optimizer_factory, OptimizerFactory):
            self._optimizer_factory = optimizer_factory
        else:
            msg = f"Expected optimizer_factory of type OptimizerFactory, got {type(optimizer_factory)}"
            raise ValueError(msg)

    @property
    def candidates_to_score(self) -> Union[torch.LongTensor, None]:
        """
        Returns tensor of item ids to calculate scores.
        """
        return self._candidates_to_score

    @candidates_to_score.setter
    def candidates_to_score(self, candidates: Optional[torch.LongTensor] = None) -> None:
        """
        Sets tensor of item ids to calculate scores.
        :param candidates: Tensor of item ids to calculate scores.
        """
        total_item_count = self._model.item_count
        if isinstance(candidates, torch.Tensor) and candidates.dtype is torch.long:
            if 0 < candidates.shape[0] <= total_item_count:
                self._candidates_to_score = candidates
            else:
                msg = f"Expected candidates length to be between 1 and {total_item_count=}"
                raise ValueError(msg)
        elif candidates is not None:
            msg = f"Expected candidates to be of type torch.LongTensor or None, gpt {type(candidates)}"
            raise ValueError(msg)
        self._candidates_to_score = candidates

    def _set_new_item_embedder_to_model(self, new_embedding: torch.nn.Embedding, new_vocab_size: int):
        self._model.item_embedder.item_emb = new_embedding
        self._model._head._item_embedder = self._model.item_embedder
        self._vocab_size = new_vocab_size
        self._model.item_count = new_vocab_size
        self._model.padding_idx = new_vocab_size
        self._model.masking.padding_idx = new_vocab_size
        self._schema.item_id_features[self._schema.item_id_feature_name]._set_cardinality(
            new_embedding.weight.data.shape[0] - 1
        )


def _prepare_prediction_batch(
    schema: TensorSchema, max_len: int, batch: SasRecPredictionBatch
) -> SasRecPredictionBatch:
    if batch.padding_mask.shape[1] > max_len:
        msg = (
            "The length of the submitted sequence "
            "must not exceed the maximum length of the sequence. "
            f"The length of the sequence is given {batch.padding_mask.shape[1]}, "
            f"while the maximum length is {max_len}"
        )
        raise ValueError(msg)

    if batch.padding_mask.shape[1] < max_len:
        query_id, padding_mask, features = batch
        sequence_item_count = padding_mask.shape[1]
        for feature_name, feature_tensor in features.items():
            if schema[feature_name].is_cat:
                features[feature_name] = torch.nn.functional.pad(
                    feature_tensor, (max_len - sequence_item_count, 0), value=0
                )
            else:
                features[feature_name] = torch.nn.functional.pad(
                    feature_tensor.view(feature_tensor.size(0), feature_tensor.size(1)),
                    (max_len - sequence_item_count, 0),
                    value=0,
                ).unsqueeze(-1)
        padding_mask = torch.nn.functional.pad(padding_mask, (max_len - sequence_item_count, 0), value=0)
        batch = SasRecPredictionBatch(query_id, padding_mask, features)
    return batch<|MERGE_RESOLUTION|>--- conflicted
+++ resolved
@@ -12,20 +12,23 @@
 
 from replay.models.nn.optimizer_utils import LigerFusedLinearCrossEntropyFunction
 
-import sys
-sys.path.append("/home/jovyan/zhmax/cce_loss/")
-
-from cut_cross_entropy.cce import CCEParams, LinearCrossEntropyFunction, _build_flat_valids
-from cut_cross_entropy.cce_backward import cce_backward_kernel
-from cut_cross_entropy.cce_lse_forward import cce_lse_forward_kernel
-from cut_cross_entropy.constants import IGNORE_INDEX
-from cut_cross_entropy.doc import CCE_OPTS_DOC, LINEAR_CROSS_ENTROPY_DOC, add_doc_start
-from cut_cross_entropy.indexed_dot import indexed_neg_dot_forward_kernel
-from cut_cross_entropy.utils import (
-    _build_flat_valids,
-    _handle_eps,
-    handle_reduction_none,
-)
+
+try:
+    import sys
+    sys.path.append("/home/jovyan/zhmax/cce_loss/")
+    from cut_cross_entropy.cce import CCEParams, LinearCrossEntropyFunction, _build_flat_valids
+    from cut_cross_entropy.cce_backward import cce_backward_kernel
+    from cut_cross_entropy.cce_lse_forward import cce_lse_forward_kernel
+    from cut_cross_entropy.constants import IGNORE_INDEX
+    from cut_cross_entropy.doc import CCE_OPTS_DOC, LINEAR_CROSS_ENTROPY_DOC, add_doc_start
+    from cut_cross_entropy.indexed_dot import indexed_neg_dot_forward_kernel
+    from cut_cross_entropy.utils import (
+        _build_flat_valids,
+        _handle_eps,
+        handle_reduction_none,
+    )
+except ImportWarning:
+    ImportWarning("cut_cross_entropy is not installed. CCE / CCE_minus loss cannot be used.")
 
 
 class SasRec(lightning.LightningModule):
@@ -54,10 +57,6 @@
         bucket_size_x: int = 100,
         bucket_size_y: int = 100,
         mix_x: bool = False,
-<<<<<<< HEAD
-        restrict_items: bool = False,
-=======
->>>>>>> a293c79d
         optimizer_factory: OptimizerFactory = FatOptimizerFactory(),
         lr_scheduler_factory: Optional[LRSchedulerFactory] = None,
     ):
@@ -124,10 +123,6 @@
         self._bucket_size_x = bucket_size_x
         self._bucket_size_y = bucket_size_y
         self._mix_x = mix_x
-<<<<<<< HEAD
-        self._restrict_items = restrict_items
-=======
->>>>>>> a293c79d
         assert negative_sampling_strategy in {"global_uniform", "inbatch"}
 
         item_count = tensor_schema.item_id_features.item().cardinality
@@ -240,15 +235,10 @@
             loss_func = self._compute_loss_ce if self._loss_sample_count is None else self._compute_loss_ce_sampled
         elif self._loss_type == "SCE":
             loss_func = self._compute_loss_scalable_ce
-<<<<<<< HEAD
         elif self._loss_type == "CE_restricted":
             loss_func = self._compute_loss_ce_restricted
-        elif self._loss_type == "fused_linear_CE":
-            loss_func = self._compute_loss_fused_linear_CE
         elif self._loss_type == "CCE":
             loss_func = self._compute_loss_cce
-=======
->>>>>>> a293c79d
         else:
             msg = f"Not supported loss type: {self._loss_type}"
             raise ValueError(msg)
@@ -369,20 +359,10 @@
         target_padding_mask: torch.BoolTensor,
     ) -> torch.Tensor:
 
-<<<<<<< HEAD
-        # pad_token = feature_tensors[self._schema.item_id_feature_name].view(-1)[~padding_mask.view(-1)][0]
-        pad_token = self._model._head._item_embedder.item_emb.padding_idx - 1
-        # emb = self._model.forward_step(feature_tensors, padding_mask)[target_padding_mask]
-=======
->>>>>>> a293c79d
         emb = self._model.forward_step(feature_tensors, padding_mask)
         hd = torch.tensor(emb.shape[-1])
 
         x = emb.view(-1, hd)
-<<<<<<< HEAD
-        # y = positive_labels[target_padding_mask].view(-1)
-=======
->>>>>>> a293c79d
         y = positive_labels.view(-1)
         w = self.get_all_embeddings()["item_embedding"]
         
@@ -399,20 +379,11 @@
 
         with torch.no_grad():
             x_bucket = buckets @ x.T # (n_b, hd) x (hd, b) -> (n_b, b)
-<<<<<<< HEAD
-            # x_bucket[:, ~padding_mask[target_padding_mask].view(-1)] = float('-inf')
-=======
->>>>>>> a293c79d
             x_bucket[:, ~target_padding_mask.view(-1)] = float('-inf')
             _, top_x_bucket = torch.topk(x_bucket, dim=1, k=self._bucket_size_x) # (n_b, bs_x)
             del x_bucket
 
             y_bucket = buckets @ w.T # (n_b, hd) x (hd, n_cl) -> (n_b, n_cl)
-<<<<<<< HEAD
-
-            y_bucket[:, pad_token] = float('-inf')
-=======
->>>>>>> a293c79d
             _, top_y_bucket = torch.topk(y_bucket, dim=1, k=self._bucket_size_y) # (n_b, bs_y)
             del y_bucket
 
@@ -432,7 +403,6 @@
         loss = torch.mean(loss)
 
         return loss
-<<<<<<< HEAD
 
     def _compute_loss_ce_restricted(
         self,
@@ -572,8 +542,6 @@
         assert isinstance(loss, torch.Tensor)
 
         return loss
-=======
->>>>>>> a293c79d
 
     def _get_sampled_logits(
         self,
@@ -685,45 +653,14 @@
         # padding_mask[:, 0] = False
         # positive_labels = cast(torch.LongTensor, torch.masked_select(positive_labels, padding_mask))
 
-        if self._restrict_items:
-            # unique_positive_labels, positive_labels_indices = positive_labels.unique(return_inverse=True)
-            if self._loss_sample_count is not None:
-                vocab_size = self._vocab_size
-                n_negative_samples = self._loss_sample_count
-                n_negative_samples = min(n_negative_samples, vocab_size)
-                negative_labels = torch.randint(
-                    low=0,
-                    high=vocab_size,
-                    size=(n_negative_samples, ),
-                    dtype=torch.long,
-                    device=device,
-                )
-                labels = torch.hstack((positive_labels, negative_labels))
-                unique_items, item_indices = labels.unique(return_inverse=True)
-                positive_labels_indices = item_indices[0:positive_labels.shape[0]]
-            else:
-                unique_items, positive_labels_indices = \
-                    positive_labels.unique(return_inverse=True)
-
-            logits = self._model.get_logits_for_restricted_loss(
-                output_emb, 
-                unique_items
-            )
-            return (logits, positive_labels_indices)
-
-        else:
-            logits = self._model.get_logits_for_restricted_loss(output_emb)
-            return (logits, positive_labels)
+        logits = self._model.get_logits_for_restricted_loss(output_emb)
+        return (logits, positive_labels)
         
     def _create_loss(self) -> Union[torch.nn.BCEWithLogitsLoss, torch.nn.CrossEntropyLoss]:
         if self._loss_type == "BCE":
             return torch.nn.BCEWithLogitsLoss(reduction="sum")
 
-<<<<<<< HEAD
         if self._loss_type == "CE" or self._loss_type == "SCE" or self._loss_type == "CE_restricted":
-=======
-        if self._loss_type == "CE" or self._loss_type == "SCE":
->>>>>>> a293c79d
             return torch.nn.CrossEntropyLoss()
 
         if self._loss_type == "fused_linear_CE":
