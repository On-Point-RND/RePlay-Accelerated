import contextlib
import math
from abc import ABC, abstractmethod
from typing import Dict, Optional, Union

import torch
import torch.nn as nn

<<<<<<< HEAD
# from bitsandbytes.triton.int8_matmul_mixed_dequantize import int8_matmul_mixed_dequantize
# from bitsandbytes.triton.quantize_rowwise import quantize_rowwise
# from bitsandbytes.triton.triton_utils import is_triton_available
=======
from bitsandbytes.triton.int8_matmul_mixed_dequantize import int8_matmul_mixed_dequantize
from bitsandbytes.triton.quantize_rowwise import quantize_rowwise
from bitsandbytes.triton.triton_utils import is_triton_available
>>>>>>> a293c79d

from replay.data.nn import TensorFeatureInfo, TensorMap, TensorSchema


# from bnbtriton.quantize_rowwise import quantize_rowwise
# from bnbtriton.int8_matmul_rowwise_dequantize import int8_matmul_rowwise_dequantize
# from bnbtriton.triton_utils import is_triton_available

# from bnbtriton.quantize_rowwise_bf16 import quantize_rowwise_bf16
# from bnbtriton.int8_matmul_rowwise_dequantize_bf16 import int8_matmul_rowwise_dequantize_bf16

# from bnbtriton.prune_rowwise import prune_rowwise

# from bnbtriton.fp16_matmul import fp16_matmul

# import logging

class Bert4RecModel(torch.nn.Module):
    """
    BERT model
    """

    def __init__(
        self,
        schema: TensorSchema,
        max_len: int = 100,
        hidden_size: int = 256,
        num_blocks: int = 2,
        num_heads: int = 4,
        num_passes_over_block: int = 1,
        dropout: float = 0.1,
        enable_positional_embedding: bool = True,
        enable_embedding_tying: bool = False,
        acceleration_config = None
    ) -> None:
        """
        :param schema: Tensor schema of features.
        :param max_len: Max length of sequence.
            Default: ``100``.
        :param hidden_size: Hidden size of transformer.
            Default: ``256``.
        :param num_blocks: Number of Transformer blocks.
            Default: ``2``.
        :param num_heads: Number of Attention heads.
            Default: ``4``.
        :param num_passes_over_block: Number of times to pass data over each Transformer block.
            Default: ``1``.
        :param dropout: Dropout rate.
            Default: ``0.1``.
        :param enable_positional_embedding: Add positional embedding to the result.
            Default: ``True``.
        :param enable_embedding_tying: Use embedding tying head.
            Default: ``False``.
        :param acceleration_config: Parameters for accelerated layers in the model. (eg. TransformerBlockFast)
        """
        super().__init__()

        self.schema = schema
        self.max_len = max_len
        self.hidden_size = hidden_size
        self.num_blocks = num_blocks
        self.num_heads = num_heads
        self.num_passes_over_block = num_passes_over_block
        self.dropout = dropout
        self.enable_positional_embedding = enable_positional_embedding
        self.enable_embedding_tying = enable_embedding_tying
        self.item_count = schema.item_id_features.item().cardinality
        assert self.item_count

        self.item_embedder = BertEmbedding(
            schema,
            max_len=max_len,
            dropout=dropout,
            enable_positional_embedding=enable_positional_embedding,
        )
        

        if acceleration_config:
            if  acceleration_config.get("transformer_block"):
                self.transformer_blocks = torch.nn.ModuleList(
                    [
                        TransformerBlockFast(
                            hidden_size,
                            num_heads,
                            4 * hidden_size,
                            dropout,
                            acceleration_config=acceleration_config["transformer_block"]
                        )
                        for _ in range(num_blocks)
                    ]
                )
        else:
            self.transformer_blocks = torch.nn.ModuleList(
                [
                    TransformerBlock(
                        hidden_size,
                        num_heads,
                        4 * hidden_size,
                        dropout,
                    )
                    for _ in range(num_blocks)
                ]
            )            

        if self.enable_embedding_tying:
            self._head = EmbeddingTyingHead(self.item_embedder, self.item_count)
        else:
            if acceleration_config:
                if  acceleration_config.get("head"):
                    if acceleration_config["head"] == "linear_head":
                        self._head = LinearHead(hidden_size, self.item_count)
                    elif acceleration_config["head"] == "swichback_head":
                        self._head = SwichBackHead(hidden_size, self.item_count)
            else:
                self._head = ClassificationHead(hidden_size, self.item_count)

        self._init()

    def forward(self, inputs: TensorMap, pad_mask: torch.BoolTensor, token_mask: torch.BoolTensor) -> torch.Tensor:
        """
        :param inputs: Batch of features.
        :param pad_mask: Padding mask where 0 - <PAD>, 1 otherwise.
        :param token_mask: Token mask where 0 - <MASK> tokens, 1 otherwise.

        :returns: Calculated scores.
        """
        output_embeddings = self.forward_step(inputs, pad_mask, token_mask)
        all_scores = self.get_logits(output_embeddings)

        return all_scores  # [B x L x E]

    def forward_step(self, inputs: TensorMap, pad_mask: torch.BoolTensor, token_mask: torch.BoolTensor) -> torch.Tensor:
        """

        :param inputs (TensorMap): Batch of features.
        :param pad_mask (torch.BoolTensor): Padding mask where 0 - <PAD>, 1 otherwise.
        :param token_mask (torch.BoolTensor): Token mask where 0 - <MASK> tokens, 1 otherwise.

        :returns: Output embeddings.
        """

        # B - batch size
        # L - sequence length (max_len)
        # E - embedding size for tokens fed into transformer

        # (B x L x E)
        x = self.item_embedder(inputs, token_mask)

        # Running over multiple transformer blocks
        for transformer in self.transformer_blocks:
            for _ in range(self.num_passes_over_block):
                x = transformer(x, pad_mask)

        return x

    def get_logits(self, out_embeddings: torch.Tensor, item_ids: Optional[torch.LongTensor] = None) -> torch.Tensor:
        """
        Apply head to output embeddings of `forward_step`.

        :param out_embeddings: Embeddings after `forward step`.
        :param item_ids: Item ids to calculate scores.
            Default: ``None``.

        :returns: Logits for each element in `item_ids`.
        """
        return self._head(out_embeddings, item_ids)

    def get_logits_for_restricted_loss(self, out_embeddings: torch.Tensor, item_ids: Optional[torch.LongTensor] = None) -> torch.Tensor:
        """
        Apply head to output embeddings of `forward_step`.

        :param out_embeddings: Embeddings after `forward step`.
        :param item_ids: Item ids to calculate scores.
            Default: ``None``.

        :returns: Logits for each element in `item_ids`.
        """
        return self._head.forward_for_restricted_loss(out_embeddings, item_ids)

    def get_query_embeddings(self, inputs: TensorMap, pad_mask: torch.BoolTensor, token_mask: torch.BoolTensor):
        """
        :param inputs: Batch of features.
        :param pad_mask: Padding mask where 0 - <PAD>, 1 otherwise.
        :param token_mask: Token mask where 0 - <MASK> tokens, 1 otherwise.

        :returns: Query embeddings.
        """
        return self.forward_step(inputs, pad_mask, token_mask)[:, -1, :]

    def _init(self) -> None:
        for _, param in self.named_parameters():
            with contextlib.suppress(ValueError):
                torch.nn.init.xavier_normal_(param.data)


class BertEmbedding(torch.nn.Module):
    """
    BERT Embedding which is consisted with under features
        1. TokenEmbedding : normal embedding matrix
        2. PositionalEmbedding : adding positional information using sin, cos
        sum of all these features are output of BertEmbedding
    """

    def __init__(
        self,
        schema: TensorSchema,
        max_len: int,
        dropout: float = 0.1,
        enable_positional_embedding: bool = True,
        aggregation_method: str = "sum",
    ) -> None:
        """
        :param schema: Tensor schema of features.
        :param max_len: Max length of sequence.
        :param dropout: Dropout rate.
            Default: ``0.1``.
        :param enable_positional_embedding: Add positional embedding to the result.
            Default: ``True``.
        :param aggregation_method: Aggregation method for result embedding.
            Possible values: `"sum"`.
            Default: ``sum``.
        """
        super().__init__()

        self.schema = schema
        self.max_len = max_len
        self.enable_positional_embedding = enable_positional_embedding
        self.aggregation_method = aggregation_method
        self.cat_embeddings = torch.nn.ModuleDict()

        common_dim = None

        for feature_name, tensor_info in schema.items():
            if not tensor_info.is_seq:
                msg = "Non-sequential features is not yet supported"
                raise NotImplementedError(msg)

            dim = tensor_info.embedding_dim if tensor_info.is_cat else tensor_info.tensor_dim

            if aggregation_method == "sum":
                if common_dim is None:
                    common_dim = dim

                if dim != common_dim:
                    msg = "Dimension of all features must be the same for sum aggregation"
                    raise ValueError(msg)
            else:
                raise NotImplementedError()

            if tensor_info.is_cat:
                self.cat_embeddings[feature_name] = CatFeatureEmbedding(tensor_info)

        assert common_dim

        self.embedding_dim = common_dim
        self.dropout = torch.nn.Dropout(p=dropout)
        self.mask_embedding = torch.nn.Embedding(1, common_dim)

        if self.enable_positional_embedding:
            self.position = PositionalEmbedding(max_len=max_len, d_model=common_dim)

    def forward(self, inputs: TensorMap, token_mask: torch.BoolTensor) -> torch.Tensor:
        """
        :param inputs: Batch of features.
        :param token_mask: Token mask where 0 - <MASK> tokens, 1 otherwise.

        :returns: Embeddings for input features.
        """
        if self.aggregation_method == "sum":
            aggregated_embedding: torch.Tensor = None

            for feature_name in self.schema.categorical_features:
                x = inputs[feature_name]
                embedding = self.cat_embeddings[feature_name](x)

                if aggregated_embedding is None:
                    aggregated_embedding = embedding
                else:
                    aggregated_embedding += embedding

            for feature_name in self.schema.numerical_features:
                aggregated_embedding += inputs[feature_name]

        else:
            raise NotImplementedError()

        batch_size = aggregated_embedding.size(0)
        seq_len = aggregated_embedding.size(1)
        embedding_dim = aggregated_embedding.size(2)

        assert seq_len == self.max_len
        assert embedding_dim == self.embedding_dim

        # (B x L) -> (B x L x E)
        #
        # [[0, 1],        [ [[0, 0, 0],
        #  [1, 0]]   -->     [1, 1, 1]],
        #                   [[1, 1, 1],
        #                    [0, 0, 0]] ]
        expanded_mask = token_mask.unsqueeze(-1).expand(-1, -1, embedding_dim)

        # (1 x E) -> (B x L x E)
        #
        # [[1, 2, 3]] -> [ [[1, 2, 3],
        #                   [1, 2, 3]],
        #                  [[1, 2, 3],
        #                   [1, 2, 3]] ]
        expanded_embedding = self.mask_embedding.weight.expand(batch_size, seq_len, -1)

        # Fill masked token embeddings with embedding of [mask] token
        full_embedding = aggregated_embedding.where(expanded_mask, expanded_embedding)

        x = full_embedding
        if self.enable_positional_embedding:
            x += self.position(full_embedding)

        x = self.dropout(x)

        return x

    @property
    def item_embeddings(self) -> torch.Tensor:
        """
        :returns: Item embeddings.
        """
        return self.cat_embeddings[self.schema.item_id_feature_name].weight

    def get_all_embeddings(self) -> Dict[str, torch.Tensor]:
        """
        :returns: copy of all embeddings presented in this layer as a dict.
        """
        embeddings = {
            "item_embedding": self.item_embeddings.data.detach().clone(),
        }
        for feature_name in self.schema:
            if feature_name != self.schema.item_id_feature_name:
                embeddings[feature_name] = self.cat_embeddings[feature_name].weight.data.detach().clone()
        if self.enable_positional_embedding:
            embeddings["positional_embedding"] = self.position.pe.weight.data.detach().clone()

        return embeddings


class CatFeatureEmbedding(torch.nn.Embedding):
    """
    Categorical feature embedding.
    """

    def __init__(self, feature: TensorFeatureInfo) -> None:
        """
        :param feature: Categorical tensor feature.
        """
        assert feature.cardinality
        assert feature.embedding_dim
        super().__init__(feature.cardinality, feature.embedding_dim)


class PositionalEmbedding(torch.nn.Module):
    """
    Positional embedding.
    """

    def __init__(self, max_len: int, d_model: int) -> None:
        """
        :param max_len: Max sequence length.
        :param d_model: Embedding dimension.
        """
        super().__init__()
        self.pe = torch.nn.Embedding(max_len, d_model)

    def forward(self, x: torch.Tensor) -> torch.Tensor:
        """
        :param x: Input embedding.

        :returns: Positional embedding.
        """
        batch_size = x.size(0)
        return self.pe.weight.unsqueeze(0).repeat(batch_size, 1, 1)


class BaseHead(ABC, torch.nn.Module):
    """
    Base abstract head
    """

    def forward(
        self,
        out_embeddings: torch.Tensor,
        item_ids: Optional[torch.LongTensor] = None,
    ) -> torch.Tensor:
        """
        :param out_embeddings: Embeddings after `forward step`.
        :param item_ids: Item ids to calculate scores.
            Default: ``None``.

        :returns: Calculated logits.
        """
        item_embeddings = self.get_item_embeddings()
        bias = self.get_bias()
        if item_ids is not None:
            item_embeddings = item_embeddings[item_ids]
            bias = bias[item_ids]

        logits = torch.matmul(out_embeddings, item_embeddings.t()) + bias
        return logits

    def forward_for_restricted_loss(
        self,
        out_embeddings: torch.Tensor,
        item_ids: Optional[torch.LongTensor] = None,           
    ) -> torch.Tensor:
        
        item_embeddings = self.get_item_embeddings()
        bias = self.get_bias()
        if item_ids is not None:
            item_embeddings = item_embeddings[item_ids]
            bias = bias[item_ids]

        logits = torch.nn.functional.linear(out_embeddings, item_embeddings, bias)        
        return logits                


    @abstractmethod
    def get_item_embeddings(self) -> torch.Tensor:  # pragma: no cover
        """
        :returns: Item embeddings.
        """

    @abstractmethod
    def get_bias(self) -> torch.Tensor:  # pragma: no cover
        """
        :returns: Bias tensor.
        """


class EmbeddingTyingHead(BaseHead):
    """
    Head that calculate logits for all item_ids given output embeddings.
    """

    def __init__(self, item_embedder: BertEmbedding, n_items: int):
        """
        :param item_embedder: Bert embedding.
        :param n_items: Number of items.
        """
        super().__init__()
        self._item_embedder = item_embedder
        self.out_bias = torch.nn.Parameter(torch.Tensor(n_items))
        self.out_bias.data.normal_(0, 0.01)

    def get_item_embeddings(self) -> torch.Tensor:
        """
        :returns: Item embeddings.
        """
        return self._item_embedder.item_embeddings

    def get_bias(self) -> torch.Tensor:
        """
        :returns: Bias tensor.
        """
        return self.out_bias


class ClassificationHead(BaseHead):
    """
    Classification head with linear output
    """

    def __init__(self, hidden_size: int, n_items: int) -> None:
        """
        :param hidden_size: Hidden size of transformer.
        :param n_items: Number of items.
        """
        super().__init__()
        self.linear = torch.nn.Linear(hidden_size, n_items, bias=True)

    def get_item_embeddings(self) -> torch.Tensor:
        """
        :returns: Item embeddings.
        """
        return self.linear.weight

    def get_bias(self) -> torch.Tensor:
        """
        :returns: Bias tensor.
        """
        return self.linear.bias

class LinearHead(torch.nn.Module):
    """
    Linear layer for classification
    """

    def __init__(self, hidden_size: int, n_items: int) -> None:
        """
        :param hidden_size: Hidden size of transformer.
        :param n_items: Number of items.
        """
        super().__init__()
        self.linear = torch.nn.Linear(hidden_size, n_items, bias=True)

    def get_item_embeddings(self) -> torch.Tensor:
        """
        :returns: Item embeddings.
        """
        return self.linear.weight

    def get_bias(self) -> torch.Tensor:
        """
        :returns: Bias tensor.
        """
        return self.linear.bias
    
    def forward(
        self,
        out_embeddings: torch.Tensor,
        item_ids: Optional[torch.LongTensor] = None,
    ) -> torch.Tensor:
        """
        :param out_embeddings: Embeddings after `forward step`.
        :param item_ids: Item ids to calculate scores.
            Default: ``None``.

        :returns: Calculated logits.
        """
         
        logits = self.linear(out_embeddings)
        return logits

<<<<<<< HEAD
# class _switchback_global(torch.autograd.Function):
class _switchback_vectorrize(torch.autograd.Function):
    @staticmethod
    def forward(ctx, X_3D, W, bias):
        X = X_3D.view(-1, X_3D.size(-1))
        X_int8, state_X = quantize_rowwise(X.half())
        W_int8, state_W = quantize_rowwise(W.half())
        ctx.save_for_backward = X, W, bias
        # res = int8_matmul_mixed_dequantize(X_int8, W_int8.t(), state_X, state_W, bias).view(*X_3D.size()[:-1], -1)
        res = int8_matmul_rowwise_dequantize(X_int8, W_int8.t(), state_X, state_W, bias.half()).view(*X_3D.size()[:-1], -1)
        return res

    # @staticmethod
    # def backward(ctx, grad_output_3D):
    #     input, weight, bias = ctx.save_for_backward
    #     grad_output = grad_output_3D.reshape(-1, grad_output_3D.size(-1))
    #     grad_input = grad_weight = grad_bias = None
    #     if ctx.needs_input_grad[0]:
    #         grad_input = grad_output.matmul(weight.to(grad_output.dtype)).view(*grad_output_3D.size()[:-1], -1)
    #     if ctx.needs_input_grad[1]:
    #         grad_weight = grad_output.t().matmul(input.to(grad_output.dtype))
    #     if bias is not None and ctx.needs_input_grad[2]:
    #         grad_bias = grad_output.sum(0)
    #     return grad_input, grad_weight, grad_bias

=======

class _switchback_global(torch.autograd.Function):
    @staticmethod
    def forward(ctx, X_3D, W, bias):
        X = X_3D.view(-1, X_3D.size(-1))
        X_int8, state_X = quantize_rowwise(X)
        W_int8, state_W = quantize_rowwise(W)
        ctx.save_for_backward = X, W, bias
        res = int8_matmul_mixed_dequantize(X_int8, W_int8.t(), state_X, state_W, bias).view(*X_3D.size()[:-1], -1)
        return res

>>>>>>> a293c79d
    @staticmethod
    def backward(ctx, grad_output_3D):
        input, weight, bias = ctx.save_for_backward
        grad_output = grad_output_3D.reshape(-1, grad_output_3D.size(-1))
        grad_input = grad_weight = grad_bias = None
<<<<<<< HEAD
        breakpoint()

        if ctx.needs_input_grad[0]:
            # grad_input = torch.matmul(
            #     grad_output,
            #     weight.to(grad_output.dtype)
            # ).view(*grad_output_3D.size()[:-1], -1)
            grad_input = torch.matmul(
                grad_output.to(weight.dtype),
                weight
            ).view(*grad_output_3D.size()[:-1], -1)
        
        if ctx.needs_input_grad[1]:
            # grad_weight = torch.matmul(
            #     grad_output.t(),
            #     input.to(grad_output.dtype)
            # )
            grad_weight = torch.matmul(
                grad_output.t().to(input.dtype),
                input
            )
        
        if bias is not None and ctx.needs_input_grad[2]:
            # grad_bias = grad_output.to(bias.dtype).sum(0)
            grad_bias = grad_output.to(bias.dtype).sum(0)
        
=======
        if ctx.needs_input_grad[0]:
            grad_input = grad_output.matmul(weight.to(grad_output.dtype)).view(*grad_output_3D.size()[:-1], -1)
        if ctx.needs_input_grad[1]:
            grad_weight = grad_output.t().matmul(input.to(grad_output.dtype))
        if bias is not None and ctx.needs_input_grad[2]:
            grad_bias = grad_output.sum(0)
>>>>>>> a293c79d
        return grad_input, grad_weight, grad_bias
       
class SwitchBackLinear(nn.Linear):
    def __init__(
        self,
        in_features: int,
        out_features: int,
        bias: bool = True,
        device=None,
        dtype=None,
    ):
        super().__init__(in_features, out_features, bias, device, dtype)

        if not is_triton_available():
            raise ImportError("""Could not import triton. Please install triton to use SwitchBackLinear.
                               Alternatively, you can use bnb.nn.SwitchBackLinearBnb, but it will be slower""")
<<<<<<< HEAD
        # self._fn = _switchback_global
        self._fn = _switchback_vectorrize
=======
        self._fn = _switchback_global
>>>>>>> a293c79d


class SwichBackHead(BaseHead):

    def __init__(self, hidden_size: int, n_items: int) -> None:
        """
        :param hidden_size: Hidden size of transformer.
        :param n_items: Number of items.
        """
        super().__init__()
        self.linear = SwitchBackLinear(hidden_size, n_items, bias=True)

    def get_item_embeddings(self) -> torch.Tensor:
        """
        :returns: Item embeddings.
        """
        return self.linear.weight

    def get_bias(self) -> torch.Tensor:
        """
        :returns: Bias tensor.
        """
        return self.linear.bias
    
    def forward(self, out_embeddings: torch.Tensor, item_ids: Optional[torch.LongTensor] = None) -> torch.Tensor:
        """
        Override the forward to use SwitchBackLinear's custom forward logic.

        :param out_embeddings: Embeddings after `forward step`.
        :param item_ids: Item ids to calculate scores.
            Default: ``None``.

        :returns: Calculated logits.
        """
        if item_ids is not None:
            item_embeddings = self.linear.weight[item_ids]
            bias = self.linear.bias[item_ids]
        else:
            item_embeddings = self.linear.weight
            bias = self.linear.bias
        logits = self.linear._fn.apply(out_embeddings, item_embeddings, bias)
        return logits


class TransformerBlock(torch.nn.Module):
    """
    Bidirectional Encoder = Transformer (self-attention)
    Transformer = MultiHead_Attention + Feed_Forward with sublayer connection
    """

    def __init__(
        self,
        hidden_size: int,
        attn_heads: int,
        feed_forward_hidden: int,
        dropout: float,
    ) -> None:
        """
        :param hidden_size: Hidden size of transformer.
        :param attn_heads: Head sizes of multi-head attention.
        :param feed_forward_hidden: Feed_forward_hidden, usually 4*hidden_size.
        :param dropout: Dropout rate.
        """
        super().__init__()
        self.attention = torch.nn.MultiheadAttention(hidden_size, attn_heads, dropout=dropout, batch_first=True)
        self.attention_dropout = torch.nn.Dropout(dropout)
        self.attention_norm = LayerNorm(hidden_size)

        self.pff = PositionwiseFeedForward(d_model=hidden_size, d_ff=feed_forward_hidden, dropout=dropout)
        self.pff_dropout = torch.nn.Dropout(dropout)
        self.pff_norm = LayerNorm(hidden_size)

        self.dropout = torch.nn.Dropout(p=dropout)

    def forward(
        self,
        x: torch.Tensor,
        mask: torch.BoolTensor,
    ) -> torch.Tensor:
        """
        :param x: Input bert embedding.
        :param mask: Mask where 0 - <MASK>, 1 - otherwise.

        :returns: Embedding after Transformer block applied.
        """
        # Attention + skip-connection
        x_norm = self.attention_norm(x)
        attent_emb, _ = self.attention(x_norm, x_norm, x_norm, key_padding_mask=~mask, need_weights=False)
        y = x + self.attention_dropout(attent_emb)

        # PFF + skip-connection
        z = y + self.pff_dropout(self.pff(self.pff_norm(y)))

        return self.dropout(z)


class TransformerBlockFast(torch.nn.Module):
    """
    TransformerBlock with custom layers
    """

    def __init__(
        self,
        hidden_size: int,
        attn_heads: int,
        feed_forward_hidden: int,
        dropout: float,
        acceleration_config: dict = None
    ) -> None:
        """
        :param hidden_size: Hidden size of transformer.
        :param attn_heads: Head sizes of multi-head attention.
        :param feed_forward_hidden: Feed_forward_hidden, usually 4*hidden_size.
        :param dropout: Dropout rate.
        :acceleration_config: Parameters for acceleration.
        """
        super().__init__()
        self.attention = torch.nn.MultiheadAttention(hidden_size, attn_heads, dropout=dropout, batch_first=True)
        self.attention_dropout = torch.nn.Dropout(dropout)
        self.attention_norm = LayerNorm(hidden_size)
        
        if acceleration_config.get("pff_block"):
            self.pff = PositionwiseFeedForwardFast(
                d_model=hidden_size, d_ff=feed_forward_hidden, dropout=dropout, 
                acceleration_config=acceleration_config["pff_block"]
            )
        else:
            self.pff = PositionwiseFeedForward(
                d_model=hidden_size, d_ff=feed_forward_hidden, dropout=dropout
            )
        
        
        self.pff_dropout = torch.nn.Dropout(dropout)
        self.pff_norm = LayerNorm(hidden_size)

        self.dropout = torch.nn.Dropout(p=dropout)

    def forward(
        self,
        x: torch.Tensor,
        mask: torch.BoolTensor,
    ) -> torch.Tensor:
        """
        :param x: Input bert embedding.
        :param mask: Mask where 0 - <MASK>, 1 - otherwise.

        :returns: Embedding after Transformer block applied.
        """
        # Attention + skip-connection
        x_norm = self.attention_norm(x)
        attent_emb, _ = self.attention(x_norm, x_norm, x_norm, key_padding_mask=~mask, need_weights=False)
        y = x + self.attention_dropout(attent_emb)

        # PFF + skip-connection
        z = y + self.pff_dropout(self.pff(self.pff_norm(y)))

        return self.dropout(z)

class LayerNorm(torch.nn.Module):
    """
    Construct a layernorm module (See citation for details).
    """

    def __init__(self, features: int, eps: float = 1e-6):
        """
        :param features: Number of features.
        :param eps: A value added to the denominator for numerical stability.
            Default: ``1e-6``.
        """
        super().__init__()
        self.a_2 = torch.nn.Parameter(torch.ones(features))
        self.b_2 = torch.nn.Parameter(torch.zeros(features))
        self.eps = eps

    def forward(self, x: torch.Tensor) -> torch.Tensor:
        """
        :param x: Input tensor.

        :returns: Normalized input tensor.
        """
        mean = x.mean(-1, keepdim=True)
        std = x.std(-1, keepdim=True)
        return self.a_2 * (x - mean) / (std + self.eps) + self.b_2


class PositionwiseFeedForward(torch.nn.Module):
    """
    Implements FFN equation.
    """

    def __init__(self, d_model: int, d_ff: int, dropout: float = 0.1) -> None:
        """
        :param d_mode: Embedding dimension.
        :param d_ff: Feed forward dimension, usually 4*d_model.
        :param dropout: Dropout rate.
            Default: ``0.1``.
        """
        super().__init__()
        self.w_1 = torch.nn.Linear(d_model, d_ff)
        self.w_2 = torch.nn.Linear(d_ff, d_model)
        self.dropout = torch.nn.Dropout(dropout)
        self.activation = GELU()

    def forward(self, x: torch.Tensor) -> torch.Tensor:
        """
        :param x: Input tensor.

        :returns: Position wised output.
        """
        return self.w_2(self.dropout(self.activation(self.w_1(x))))
    

class PositionwiseFeedForwardFast(torch.nn.Module):
    """
    Implements FFN equation with different activation functions.
    """

    def __init__(self, d_model: int, d_ff: int, dropout: float = 0.1, acceleration_config: dict = None) -> None:
        """
        :param d_mode: Embedding dimension.
        :param d_ff: Feed forward dimension, usually 4*d_model.
        :param dropout: Dropout rate.
            Default: ``0.1``.
        :acceleration_config: Parameters for acceleration.
        """
        super().__init__()
        self.w_1 = torch.nn.Linear(d_model, d_ff)
        self.w_2 = torch.nn.Linear(d_ff, d_model)
        self.dropout = torch.nn.Dropout(dropout)

        if acceleration_config["act_fn"] == "gelu":
            self.activation = GELU()
        elif acceleration_config["act_fn"] == "silu":
            self.activation = torch.nn.SiLU()
        elif acceleration_config["act_fn"] == "gelu_pytorch_tanh":
            self.activation = PytorchGELUTanh()
        elif acceleration_config["act_fn"] == "relu":
            self.activation = torch.nn.ReLU()

    def forward(self, x: torch.Tensor) -> torch.Tensor:
        """
        :param x: Input tensor.

        :returns: Position wised output.
        """
        return self.w_2(self.dropout(self.activation(self.w_1(x))))


class GELU(torch.nn.Module):
    """
    Paper Section 3.4, last paragraph notice that BERT used the GELU instead of RELU
    """

    def forward(self, x: torch.Tensor) -> torch.Tensor:
        """
        :param x: Input tensor.

        :returns: Activated input tensor.
        """
        return 0.5 * x * (1 + torch.tanh(math.sqrt(2 / math.pi) * (x + 0.044715 * torch.pow(x, 3))))


class PytorchGELUTanh(torch.nn.Module):
    """
    A fast C implementation of the tanh approximation of the GeLU activation function. See
    https://arxiv.org/abs/1606.08415.
    
    It is equivalent to NewGELU and FastGELU but much faster. However, it is not an exact numerical
    match due to rounding errors.
    """

    def __init__(self):
        super().__init__()

    def forward(self, input: torch.Tensor) -> torch.Tensor:
        return torch.nn.functional.gelu(input, approximate="tanh")<|MERGE_RESOLUTION|>--- conflicted
+++ resolved
@@ -6,31 +6,15 @@
 import torch
 import torch.nn as nn
 
-<<<<<<< HEAD
-# from bitsandbytes.triton.int8_matmul_mixed_dequantize import int8_matmul_mixed_dequantize
-# from bitsandbytes.triton.quantize_rowwise import quantize_rowwise
-# from bitsandbytes.triton.triton_utils import is_triton_available
-=======
-from bitsandbytes.triton.int8_matmul_mixed_dequantize import int8_matmul_mixed_dequantize
-from bitsandbytes.triton.quantize_rowwise import quantize_rowwise
-from bitsandbytes.triton.triton_utils import is_triton_available
->>>>>>> a293c79d
+try:
+    from bitsandbytes.triton.int8_matmul_mixed_dequantize import int8_matmul_mixed_dequantize
+    from bitsandbytes.triton.quantize_rowwise import quantize_rowwise
+    from bitsandbytes.triton.triton_utils import is_triton_available
+except ImportWarning:
+    ImportWarning("bitsandbytes is not installed. SwitchBack cannot be used.")
 
 from replay.data.nn import TensorFeatureInfo, TensorMap, TensorSchema
 
-
-# from bnbtriton.quantize_rowwise import quantize_rowwise
-# from bnbtriton.int8_matmul_rowwise_dequantize import int8_matmul_rowwise_dequantize
-# from bnbtriton.triton_utils import is_triton_available
-
-# from bnbtriton.quantize_rowwise_bf16 import quantize_rowwise_bf16
-# from bnbtriton.int8_matmul_rowwise_dequantize_bf16 import int8_matmul_rowwise_dequantize_bf16
-
-# from bnbtriton.prune_rowwise import prune_rowwise
-
-# from bnbtriton.fp16_matmul import fp16_matmul
-
-# import logging
 
 class Bert4RecModel(torch.nn.Module):
     """
@@ -544,33 +528,6 @@
         logits = self.linear(out_embeddings)
         return logits
 
-<<<<<<< HEAD
-# class _switchback_global(torch.autograd.Function):
-class _switchback_vectorrize(torch.autograd.Function):
-    @staticmethod
-    def forward(ctx, X_3D, W, bias):
-        X = X_3D.view(-1, X_3D.size(-1))
-        X_int8, state_X = quantize_rowwise(X.half())
-        W_int8, state_W = quantize_rowwise(W.half())
-        ctx.save_for_backward = X, W, bias
-        # res = int8_matmul_mixed_dequantize(X_int8, W_int8.t(), state_X, state_W, bias).view(*X_3D.size()[:-1], -1)
-        res = int8_matmul_rowwise_dequantize(X_int8, W_int8.t(), state_X, state_W, bias.half()).view(*X_3D.size()[:-1], -1)
-        return res
-
-    # @staticmethod
-    # def backward(ctx, grad_output_3D):
-    #     input, weight, bias = ctx.save_for_backward
-    #     grad_output = grad_output_3D.reshape(-1, grad_output_3D.size(-1))
-    #     grad_input = grad_weight = grad_bias = None
-    #     if ctx.needs_input_grad[0]:
-    #         grad_input = grad_output.matmul(weight.to(grad_output.dtype)).view(*grad_output_3D.size()[:-1], -1)
-    #     if ctx.needs_input_grad[1]:
-    #         grad_weight = grad_output.t().matmul(input.to(grad_output.dtype))
-    #     if bias is not None and ctx.needs_input_grad[2]:
-    #         grad_bias = grad_output.sum(0)
-    #     return grad_input, grad_weight, grad_bias
-
-=======
 
 class _switchback_global(torch.autograd.Function):
     @staticmethod
@@ -582,47 +539,17 @@
         res = int8_matmul_mixed_dequantize(X_int8, W_int8.t(), state_X, state_W, bias).view(*X_3D.size()[:-1], -1)
         return res
 
->>>>>>> a293c79d
     @staticmethod
     def backward(ctx, grad_output_3D):
         input, weight, bias = ctx.save_for_backward
         grad_output = grad_output_3D.reshape(-1, grad_output_3D.size(-1))
         grad_input = grad_weight = grad_bias = None
-<<<<<<< HEAD
-        breakpoint()
-
-        if ctx.needs_input_grad[0]:
-            # grad_input = torch.matmul(
-            #     grad_output,
-            #     weight.to(grad_output.dtype)
-            # ).view(*grad_output_3D.size()[:-1], -1)
-            grad_input = torch.matmul(
-                grad_output.to(weight.dtype),
-                weight
-            ).view(*grad_output_3D.size()[:-1], -1)
-        
-        if ctx.needs_input_grad[1]:
-            # grad_weight = torch.matmul(
-            #     grad_output.t(),
-            #     input.to(grad_output.dtype)
-            # )
-            grad_weight = torch.matmul(
-                grad_output.t().to(input.dtype),
-                input
-            )
-        
-        if bias is not None and ctx.needs_input_grad[2]:
-            # grad_bias = grad_output.to(bias.dtype).sum(0)
-            grad_bias = grad_output.to(bias.dtype).sum(0)
-        
-=======
         if ctx.needs_input_grad[0]:
             grad_input = grad_output.matmul(weight.to(grad_output.dtype)).view(*grad_output_3D.size()[:-1], -1)
         if ctx.needs_input_grad[1]:
             grad_weight = grad_output.t().matmul(input.to(grad_output.dtype))
         if bias is not None and ctx.needs_input_grad[2]:
             grad_bias = grad_output.sum(0)
->>>>>>> a293c79d
         return grad_input, grad_weight, grad_bias
        
 class SwitchBackLinear(nn.Linear):
@@ -639,12 +566,7 @@
         if not is_triton_available():
             raise ImportError("""Could not import triton. Please install triton to use SwitchBackLinear.
                                Alternatively, you can use bnb.nn.SwitchBackLinearBnb, but it will be slower""")
-<<<<<<< HEAD
-        # self._fn = _switchback_global
-        self._fn = _switchback_vectorrize
-=======
         self._fn = _switchback_global
->>>>>>> a293c79d
 
 
 class SwichBackHead(BaseHead):
