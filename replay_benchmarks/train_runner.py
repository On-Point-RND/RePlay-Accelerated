--- conflicted
+++ resolved
@@ -133,8 +133,6 @@
             ),
         }
 
-        pad_idx = 0 # self.tensor_schema.item_id_features.item().cardinality
-
         datasets = dataset_mapping.get(self.model_name.lower())
         if not datasets:
             raise ValueError(
@@ -152,7 +150,6 @@
             dataset=TrainingDataset(
                 seq_train_dataset,
                 max_sequence_length=self.model_cfg["model_params"]["max_seq_len"],
-                padding_value=pad_idx,
             ),
             shuffle=True,
             **common_params,
@@ -163,22 +160,6 @@
                 seq_validation_gt,
                 seq_train_dataset,
                 max_sequence_length=self.model_cfg["model_params"]["max_seq_len"],
-                padding_value=pad_idx,
-            ),
-            **common_params,
-        )
-        val_pred_dataloader = DataLoader(
-            dataset=PredictionDataset(
-                seq_validation_dataset,
-                max_sequence_length=self.model_cfg["model_params"]["max_seq_len"],
-                padding_value=pad_idx,
-            ),
-            **common_params,
-        )
-        val_pred_dataloader = DataLoader(
-            dataset=PredictionDataset(
-                seq_validation_dataset,
-                max_sequence_length=self.model_cfg["model_params"]["max_seq_len"],
             ),
             **common_params,
         )
@@ -203,10 +184,7 @@
             val_pred_dataloader,
             prediction_dataloader,
         )
-<<<<<<< HEAD
         return train_dataloader, val_dataloader, val_pred_dataloader, prediction_dataloader
-=======
->>>>>>> 3d2747c1
 
     def _load_dataloaders(self):
         """Loads data and prepares dataloaders."""
@@ -216,10 +194,7 @@
         )
         self.validation_gt = validation_gt
         self.test_events = test_events
-<<<<<<< HEAD
         self.validation_gt = validation_gt
-=======
->>>>>>> 3d2747c1
         self.raw_test_gt = test_gt
 
         (
@@ -278,14 +253,7 @@
 
         all_metrics = base_metrics + diversity_metrics
         metrics_results = OfflineMetrics(
-<<<<<<< HEAD
             all_metrics, query_column="user_id", rating_column="score"
-=======
-            all_metrics, 
-            query_column=self.user_column, 
-            item_column=self.item_column, 
-            rating_column="score",
->>>>>>> 3d2747c1
         )(
             predictions,
             ground_truth,
@@ -338,7 +306,6 @@
                 item_count=self.item_count,
                 postprocessors=[RemoveSeenItems(self.seq_val_dataset)],
             )
-<<<<<<< HEAD
 
             trainer = L.Trainer(
                 max_epochs=20,
@@ -385,32 +352,6 @@
         """Execute the training pipeline."""
         train_dataloader, val_dataloader, val_pred_dataloader, prediction_dataloader = (
             self._load_dataloaders()
-=======
-
-            devices = [int(self.config["env"]["CUDA_VISIBLE_DEVICES"])]
-
-            trainer = L.Trainer(
-                max_epochs=20,
-                callbacks=[
-                    checkpoint_callback,
-                    early_stopping,
-                    validation_metrics_callback,
-                ],
-                logger=[self.csv_logger, self.tb_logger],
-                precision=self.model_cfg["training_params"]["precision"],
-                devices=devices,
-            )
-
-            trainer.fit(model, train_dataloader, val_dataloader)
-            val_metrics = trainer.callback_metrics
-            return val_metrics.get("ndcg@10", 0)
-
-        study = optuna.create_study(direction="maximize")
-        study.optimize(
-            objective,
-            n_trials=self.config["optuna"]["n_trials"],
-            timeout=self.config["optuna"]["timeout"],
->>>>>>> 3d2747c1
         )
         if self.config["mode"]["name"] == "optimize":
             logging.info("Running Optuna hyperparameter optimization...")
@@ -444,27 +385,9 @@
                 postprocessors=[RemoveSeenItems(self.seq_val_dataset)],
             )
 
-        best_params_path = optuna_dir / "best_params.json"
-        study_pickle_path = optuna_dir / "study.pkl"
-        study_history_path = optuna_dir / "study_history.json"
-
-        with open(best_params_path, "w") as f:
-            json.dump(study.best_params, f, indent=4)
-
-        with open(study_pickle_path, "wb") as f:
-            pickle.dump(study, f)
-
-        study_history = [
-            {"trial": t.number, "params": t.params, "value": t.value}
-            for t in study.trials
-        ]
-        with open(study_history_path, "w") as f:
-            json.dump(study_history, f, indent=4)
-
-        logging.info(f"Best hyperparameters: {study.best_params}")
-
-<<<<<<< HEAD
-        devices = [int(self.config["env"]["CUDA_VISIBLE_DEVICES"])]
+        profiler = SimpleProfiler(dirpath = self.csv_logger.log_dir, filename = 'simple_profiler')
+
+        devices = [int(device) for device in self.config["env"]["CUDA_VISIBLE_DEVICES"].split(',')]
         trainer = L.Trainer(
             max_epochs=self.model_cfg["training_params"]["max_epochs"],
             callbacks=[checkpoint_callback, early_stopping, validation_metrics_callback],
@@ -472,135 +395,32 @@
             profiler=profiler,
             precision=self.model_cfg["training_params"]["precision"],
             devices=devices
-=======
-    def run(self):
-        """Execute the training pipeline."""
-        train_dataloader, val_dataloader, val_pred_dataloader, prediction_dataloader = (
-            self._load_dataloaders()
->>>>>>> 3d2747c1
-        )
-        if self.config["mode"]["name"] == "optimize":
-            logging.info("Running Optuna hyperparameter optimization...")
-            self._run_optuna_optimization(train_dataloader, val_dataloader)
-        else:
-            logging.info("Initializing model...")
-            model = self._initialize_model()
-
-            checkpoint_callback = ModelCheckpoint(
-                dirpath=os.path.join(
-                    self.config["paths"]["checkpoint_dir"],
-                    f"{self.model_save_name}_{self.dataset_name}",
-                ),
-                save_top_k=1,
-                verbose=True,
-                monitor="ndcg@10",
-                mode="max",
-            )
-
-            early_stopping = EarlyStopping(
-                monitor="ndcg@10",
-                patience=self.model_cfg["training_params"]["patience"],
-                mode="max",
-                verbose=True,
-            )
-
-            validation_metrics_callback = ValidationMetricsCallback(
-                metrics=self.config["metrics"]["types"],
-                ks=self.config["metrics"]["ks"],
-                item_count=self.item_count,
-                postprocessors=[RemoveSeenItems(self.seq_val_dataset)],
-            )
-
-            profiler = SimpleProfiler(
-                dirpath=self.csv_logger.log_dir, filename="simple_profiler"
-            )
-
-            devices = [int(self.config["env"]["CUDA_VISIBLE_DEVICES"])]
-            trainer = L.Trainer(
-                max_epochs=self.model_cfg["training_params"]["max_epochs"],
-                callbacks=[
-                    checkpoint_callback,
-                    early_stopping,
-                    validation_metrics_callback,
-                ],
-                logger=[self.csv_logger, self.tb_logger],
-                profiler=profiler,
-                precision=self.model_cfg["training_params"]["precision"],
-                devices=devices,
-            )
-
-            logging.info("Starting training...")
-            if self.config["mode"]["profiler"]["enabled"]:
-                with profile(
-                    activities=[ProfilerActivity.CPU, ProfilerActivity.CUDA],
-                    record_shapes=True,
-                    with_flops=True,
-                    profile_memory=True,
-                ) as prof:
-                    trainer.fit(model, train_dataloader, val_dataloader)
-                logging.info(
-                    prof.key_averages().table(
-                        sort_by="self_cuda_time_total",
-                        row_limit=self.config["mode"]["profiler"].get("row_limit", 10),
-                    )
+        )
+
+        logging.info("Starting training...")
+        if self.config["mode"]["profiler"]["enabled"]:
+            with profile(
+                activities=[ProfilerActivity.CPU, ProfilerActivity.CUDA],
+                record_shapes=True,
+                with_flops=True,
+                profile_memory=True,
+            ) as prof:
+                trainer.fit(model, train_dataloader, val_dataloader)
+            logging.info(
+                prof.key_averages().table(
+                    sort_by="self_cuda_time_total",
+                    row_limit=self.config["mode"]["profiler"].get("row_limit", 10),
                 )
-                prof.export_chrome_trace(
-                    os.path.join(
-                        self.config["paths"]["log_dir"],
-                        f"{self.model_save_name}_{self.dataset_name}_profile.json",
-                    )
+            )
+            prof.export_chrome_trace(
+                os.path.join(
+                    self.config["paths"]["log_dir"],
+                    f"{self.model_save_name}_{self.dataset_name}_profile.json",
                 )
-            else:
-                trainer.fit(model, train_dataloader, val_dataloader)
-
-            if self.model_name.lower() == "sasrec":
-                best_model = SasRec.load_from_checkpoint(
-                    checkpoint_callback.best_model_path
-                )
-            elif self.model_name.lower() == "bert4rec":
-                best_model = Bert4Rec.load_from_checkpoint(
-                    checkpoint_callback.best_model_path
-                )
-            self.save_model(trainer, best_model)
-
-            logging.info("Evaluating on val set...")
-            pandas_prediction_callback = PandasPredictionCallback(
-                top_k=max(self.config["metrics"]["ks"]),
-                query_column=self.user_column,
-                item_column=self.item_column,
-                rating_column="score",
-                postprocessors=[RemoveSeenItems(self.seq_val_dataset)],
-            )
-            L.Trainer(
-                callbacks=[pandas_prediction_callback],
-                inference_mode=True,
-                devices=devices,
-                precision=self.model_cfg["training_params"]["precision"]
-            ).predict(
-                best_model, dataloaders=val_pred_dataloader, return_predictions=False
-            )
-
-            result = pandas_prediction_callback.get_result()
-            recommendations = (
-                self.tokenizer.query_and_item_id_encoder.inverse_transform(result)
-            )
-            val_metrics = self.calculate_metrics(recommendations, self.validation_gt)
-            logging.info(val_metrics)
-            recommendations.to_parquet(
-                os.path.join(
-                    self.config["paths"]["results_dir"],
-                    f"{self.model_save_name}_{self.dataset_name}_val_preds.parquet",
-                ),
-            )
-            val_metrics.to_csv(
-                os.path.join(
-                    self.config["paths"]["results_dir"],
-                    f"{self.model_save_name}_{self.dataset_name}_val_metrics.csv",
-                ),
-            )
-<<<<<<< HEAD
+            )
         else:
             trainer.fit(model, train_dataloader, val_dataloader)
+
 
         if self.model_name.lower() == "sasrec":
             best_model = SasRec.load_from_checkpoint(checkpoint_callback.best_model_path)
@@ -663,43 +483,15 @@
                 f"{self.model_save_name}_{self.dataset_name}_test_preds.csv",
             ),
         )
+        recommendations.to_csv(
+            os.path.join(
+                self.config["paths"]["results_dir"],
+                f"{self.model_save_name}_{self.dataset_name}_test_preds.csv",
+            ),
+        )
         test_metrics.to_csv(
             os.path.join(
                 self.config["paths"]["results_dir"],
                 f"{self.model_save_name}_{self.dataset_name}_test_metrics.csv",
             ),
         )
-=======
-
-            logging.info("Evaluating on test set...")
-            pandas_prediction_callback = PandasPredictionCallback(
-                top_k=max(self.config["metrics"]["ks"]),
-                query_column=self.user_column,
-                item_column=self.item_column,
-                rating_column="score",
-                postprocessors=[RemoveSeenItems(self.seq_test_dataset)],
-            )
-            L.Trainer(
-                callbacks=[pandas_prediction_callback],
-                inference_mode=True,
-                devices=devices,
-                precision=self.model_cfg["training_params"]["precision"]
-            ).predict(best_model, dataloaders=prediction_dataloader, return_predictions=False)
-
-            result = pandas_prediction_callback.get_result()
-            recommendations = (self.tokenizer.query_and_item_id_encoder.inverse_transform(result))
-            test_metrics = self.calculate_metrics(recommendations, self.raw_test_gt, self.test_events)
-            logging.info(test_metrics)
-            recommendations.to_parquet(
-                os.path.join(
-                    self.config["paths"]["results_dir"],
-                    f"{self.model_save_name}_{self.dataset_name}_test_preds.parquet",
-                ),
-            )
-            test_metrics.to_csv(
-                os.path.join(
-                    self.config["paths"]["results_dir"],
-                    f"{self.model_save_name}_{self.dataset_name}_test_metrics.csv",
-                ),
-            )
->>>>>>> 3d2747c1
