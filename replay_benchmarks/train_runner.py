--- conflicted
+++ resolved
@@ -170,6 +170,13 @@
             ),
             **common_params,
         )
+        val_pred_dataloader = DataLoader(
+            dataset=PredictionDataset(
+                seq_validation_dataset,
+                max_sequence_length=self.model_cfg["model_params"]["max_seq_len"],
+            ),
+            **common_params,
+        )
         prediction_dataloader = DataLoader(
             dataset=PredictionDataset(
                 seq_test_dataset,
@@ -178,16 +185,13 @@
             **common_params,
         )
 
-<<<<<<< HEAD
         return (
             train_dataloader,
             val_dataloader,
             val_pred_dataloader,
             prediction_dataloader,
         )
-=======
         return train_dataloader, val_dataloader, val_pred_dataloader, prediction_dataloader
->>>>>>> 897abd9d
 
     def _load_dataloaders(self):
         """Loads data and prepares dataloaders."""
@@ -197,6 +201,7 @@
         )
         self.validation_gt = validation_gt
         self.test_events = test_events
+        self.validation_gt = validation_gt
         self.raw_test_gt = test_gt
 
         (
@@ -261,11 +266,7 @@
             ground_truth,
             test_events,
         )
-<<<<<<< HEAD
-
-=======
-        
->>>>>>> 897abd9d
+
         return metrics_to_df(metrics_results)
 
     def save_model(self, trainer, best_model):
@@ -288,30 +289,11 @@
 
     def _run_optuna_optimization(self, train_dataloader, val_dataloader):
         """Runs Optuna hyperparameter optimization"""
-<<<<<<< HEAD
         optuna_dir = (
             Path(self.config["paths"]["checkpoint_dir"])
             / "optimization"
             / f"{self.model_save_name}_{self.dataset_name}"
         )
-        optuna_dir.mkdir(parents=True, exist_ok=True)
-
-        def objective(trial):
-            """Objective function for Optuna"""
-            model = self._initialize_model(trial)
-
-            checkpoint_callback = ModelCheckpoint(
-                dirpath=optuna_dir / f"optuna_trial_{trial.number}",
-                save_top_k=1,
-                monitor="ndcg@10",
-                mode="max",
-            )
-            early_stopping = EarlyStopping(monitor="ndcg@10", patience=4, mode="max")
-            validation_metrics_callback = ValidationMetricsCallback(
-                metrics=["ndcg", "recall", "map"],
-                ks=[10, 20],
-=======
-        optuna_dir = Path(self.config["paths"]["checkpoint_dir"]) / "optimization" / f"{self.model_save_name}_{self.dataset_name}"
         optuna_dir.mkdir(parents=True, exist_ok=True)
 
         def objective(trial):
@@ -334,7 +316,11 @@
 
             trainer = L.Trainer(
                 max_epochs=20,
-                callbacks=[checkpoint_callback, early_stopping, validation_metrics_callback],
+                callbacks=[
+                    checkpoint_callback,
+                    early_stopping,
+                    validation_metrics_callback,
+                ],
                 logger=[self.csv_logger, self.tb_logger],
                 devices=1,
             )
@@ -344,7 +330,11 @@
             return val_metrics.get("ndcg@10", 0)
 
         study = optuna.create_study(direction="maximize")
-        study.optimize(objective, n_trials=self.config["optuna"]["n_trials"], timeout=self.config["optuna"]["timeout"])
+        study.optimize(
+            objective,
+            n_trials=self.config["optuna"]["n_trials"],
+            timeout=self.config["optuna"]["timeout"],
+        )
 
         best_params_path = optuna_dir / "best_params.json"
         study_pickle_path = optuna_dir / "study.pkl"
@@ -356,7 +346,10 @@
         with open(study_pickle_path, "wb") as f:
             pickle.dump(study, f)
 
-        study_history = [{"trial": t.number, "params": t.params, "value": t.value} for t in study.trials]
+        study_history = [
+            {"trial": t.number, "params": t.params, "value": t.value}
+            for t in study.trials
+        ]
         with open(study_history_path, "w") as f:
             json.dump(study_history, f, indent=4)
 
@@ -365,7 +358,7 @@
     def run(self):
         """Execute the training pipeline."""
         train_dataloader, val_dataloader, val_pred_dataloader, prediction_dataloader = (
-                self._load_dataloaders()
+            self._load_dataloaders()
         )
         if self.config["mode"]["name"] == "optimize":
             logging.info("Running Optuna hyperparameter optimization...")
@@ -395,279 +388,110 @@
             validation_metrics_callback = ValidationMetricsCallback(
                 metrics=self.config["metrics"]["types"],
                 ks=self.config["metrics"]["ks"],
->>>>>>> 897abd9d
                 item_count=self.item_count,
                 postprocessors=[RemoveSeenItems(self.seq_val_dataset)],
             )
 
-<<<<<<< HEAD
-            trainer = L.Trainer(
-                max_epochs=20,
-                callbacks=[
-                    checkpoint_callback,
-                    early_stopping,
-                    validation_metrics_callback,
-                ],
-                logger=[self.csv_logger, self.tb_logger],
-                devices=1,
-            )
-
+        profiler = SimpleProfiler(dirpath = self.csv_logger.log_dir, filename = 'simple_profiler')
+
+        devices = [int(self.config["env"]["CUDA_VISIBLE_DEVICES"])]
+        trainer = L.Trainer(
+            max_epochs=self.model_cfg["training_params"]["max_epochs"],
+            callbacks=[checkpoint_callback, early_stopping, validation_metrics_callback],
+            logger=[self.csv_logger, self.tb_logger],
+            profiler=profiler,
+            precision=self.model_cfg["training_params"]["precision"],
+            devices=devices
+        )
+
+        logging.info("Starting training...")
+        if self.config["mode"]["profiler"]["enabled"]:
+            with profile(
+                activities=[ProfilerActivity.CPU, ProfilerActivity.CUDA],
+                record_shapes=True,
+                with_flops=True,
+                profile_memory=True,
+            ) as prof:
+                trainer.fit(model, train_dataloader, val_dataloader)
+            logging.info(
+                prof.key_averages().table(
+                    sort_by="self_cuda_time_total",
+                    row_limit=self.config["mode"]["profiler"].get("row_limit", 10),
+                )
+            )
+            prof.export_chrome_trace(
+                os.path.join(
+                    self.config["paths"]["log_dir"],
+                    f"{self.model_save_name}_{self.dataset_name}_profile.json",
+                )
+            )
+        else:
             trainer.fit(model, train_dataloader, val_dataloader)
-            val_metrics = trainer.callback_metrics
-            return val_metrics.get("ndcg@10", 0)
-
-        study = optuna.create_study(direction="maximize")
-        study.optimize(
-            objective,
-            n_trials=self.config["optuna"]["n_trials"],
-            timeout=self.config["optuna"]["timeout"],
-        )
-
-        best_params_path = optuna_dir / "best_params.json"
-        study_pickle_path = optuna_dir / "study.pkl"
-        study_history_path = optuna_dir / "study_history.json"
-
-        with open(best_params_path, "w") as f:
-            json.dump(study.best_params, f, indent=4)
-
-        with open(study_pickle_path, "wb") as f:
-            pickle.dump(study, f)
-
-        study_history = [
-            {"trial": t.number, "params": t.params, "value": t.value}
-            for t in study.trials
-        ]
-        with open(study_history_path, "w") as f:
-            json.dump(study_history, f, indent=4)
-
-        logging.info(f"Best hyperparameters: {study.best_params}")
-
-    def run(self):
-        """Execute the training pipeline."""
-        train_dataloader, val_dataloader, val_pred_dataloader, prediction_dataloader = (
-            self._load_dataloaders()
-        )
-        if self.config["mode"]["name"] == "optimize":
-            logging.info("Running Optuna hyperparameter optimization...")
-            self._run_optuna_optimization(train_dataloader, val_dataloader)
-        else:
-            logging.info("Initializing model...")
-            model = self._initialize_model()
-
-            checkpoint_callback = ModelCheckpoint(
-                dirpath=os.path.join(
-                    self.config["paths"]["checkpoint_dir"],
-                    f"{self.model_save_name}_{self.dataset_name}",
-                ),
-                save_top_k=1,
-                verbose=True,
-                monitor="ndcg@10",
-                mode="max",
-            )
-
-            early_stopping = EarlyStopping(
-                monitor="ndcg@10",
-                patience=self.model_cfg["training_params"]["patience"],
-                mode="max",
-                verbose=True,
-            )
-
-            validation_metrics_callback = ValidationMetricsCallback(
-                metrics=self.config["metrics"]["types"],
-                ks=self.config["metrics"]["ks"],
-                item_count=self.item_count,
-                postprocessors=[RemoveSeenItems(self.seq_val_dataset)],
-            )
-
-            profiler = SimpleProfiler(
-                dirpath=self.csv_logger.log_dir, filename="simple_profiler"
-            )
-
-            devices = [int(self.config["env"]["CUDA_VISIBLE_DEVICES"])]
-            trainer = L.Trainer(
-                max_epochs=self.model_cfg["training_params"]["max_epochs"],
-                callbacks=[
-                    checkpoint_callback,
-                    early_stopping,
-                    validation_metrics_callback,
-                ],
-                logger=[self.csv_logger, self.tb_logger],
-                profiler=profiler,
-                precision=self.model_cfg["training_params"]["precision"],
-                devices=devices,
-            )
-
-            logging.info("Starting training...")
-            if self.config["mode"]["profiler"]["enabled"]:
-                with profile(
-                    activities=[ProfilerActivity.CPU, ProfilerActivity.CUDA],
-                    record_shapes=True,
-                    with_flops=True,
-                    profile_memory=True,
-                ) as prof:
-                    trainer.fit(model, train_dataloader, val_dataloader)
-                logging.info(
-                    prof.key_averages().table(
-                        sort_by="self_cuda_time_total",
-                        row_limit=self.config["mode"]["profiler"].get("row_limit", 10),
-                    )
-                )
-                prof.export_chrome_trace(
-                    os.path.join(
-                        self.config["paths"]["log_dir"],
-                        f"{self.model_save_name}_{self.dataset_name}_profile.json",
-                    )
-                )
-            else:
-                trainer.fit(model, train_dataloader, val_dataloader)
-
-            if self.model_name.lower() == "sasrec":
-                best_model = SasRec.load_from_checkpoint(
-                    checkpoint_callback.best_model_path
-                )
-            elif self.model_name.lower() == "bert4rec":
-                best_model = Bert4Rec.load_from_checkpoint(
-                    checkpoint_callback.best_model_path
-                )
-            self.save_model(trainer, best_model)
-
-            logging.info("Evaluating on val set...")
-            pandas_prediction_callback = PandasPredictionCallback(
-                top_k=max(self.config["metrics"]["ks"]),
-                query_column="user_id",
-                item_column="item_id",
-                rating_column="score",
-                postprocessors=[RemoveSeenItems(self.seq_val_dataset)],
-            )
-            L.Trainer(
-                callbacks=[pandas_prediction_callback],
-                inference_mode=True,
-                devices=devices,
-            ).predict(
-                best_model, dataloaders=val_pred_dataloader, return_predictions=False
-            )
-
-            result = pandas_prediction_callback.get_result()
-            recommendations = (
-                self.tokenizer.query_and_item_id_encoder.inverse_transform(result)
-            )
-=======
-            profiler = SimpleProfiler(dirpath = self.csv_logger.log_dir, filename = 'simple_profiler')
-
-            devices = [int(self.config["env"]["CUDA_VISIBLE_DEVICES"])]
-            trainer = L.Trainer(
-                max_epochs=self.model_cfg["training_params"]["max_epochs"],
-                callbacks=[checkpoint_callback, early_stopping, validation_metrics_callback],
-                logger=[self.csv_logger, self.tb_logger],
-                profiler=profiler,
-                precision=self.model_cfg["training_params"]["precision"],
-                devices=devices
-            )
-
-            logging.info("Starting training...")
-            if self.config["mode"]["profiler"]["enabled"]:
-                with profile(
-                    activities=[ProfilerActivity.CPU, ProfilerActivity.CUDA],
-                    record_shapes=True,
-                    with_flops=True,
-                    profile_memory=True,
-                ) as prof:
-                    trainer.fit(model, train_dataloader, val_dataloader)
-                logging.info(
-                    prof.key_averages().table(
-                        sort_by="self_cuda_time_total",
-                        row_limit=self.config["mode"]["profiler"].get("row_limit", 10),
-                    )
-                )
-                prof.export_chrome_trace(
-                    os.path.join(
-                        self.config["paths"]["log_dir"],
-                        f"{self.model_save_name}_{self.dataset_name}_profile.json",
-                    )
-                )
-            else:
-                trainer.fit(model, train_dataloader, val_dataloader)
-
-            if self.model_name.lower() == "sasrec":
-                best_model = SasRec.load_from_checkpoint(checkpoint_callback.best_model_path)
-            elif self.model_name.lower() == "bert4rec":
-                best_model = Bert4Rec.load_from_checkpoint(checkpoint_callback.best_model_path)
-            self.save_model(trainer, best_model)
-
-            logging.info("Evaluating on val set...")
-            pandas_prediction_callback = PandasPredictionCallback(
-                top_k=max(self.config["metrics"]["ks"]),
-                query_column="user_id",
-                item_column="item_id",
-                rating_column="score",
-                postprocessors=[RemoveSeenItems(self.seq_val_dataset)],
-            )
-            L.Trainer(callbacks=[pandas_prediction_callback], inference_mode=True, devices=devices).predict(
-                best_model, dataloaders=val_pred_dataloader, return_predictions=False
-            )
-
-            result = pandas_prediction_callback.get_result()
-            recommendations = self.tokenizer.query_and_item_id_encoder.inverse_transform(
-                result
-            )
->>>>>>> 897abd9d
-            val_metrics = self.calculate_metrics(recommendations, self.validation_gt)
-            logging.info(val_metrics)
-            recommendations.to_parquet(
-                os.path.join(
-                    self.config["paths"]["results_dir"],
-                    f"{self.model_save_name}_{self.dataset_name}_val_preds.parquet",
-                ),
-            )
-            val_metrics.to_csv(
-                os.path.join(
-                    self.config["paths"]["results_dir"],
-                    f"{self.model_save_name}_{self.dataset_name}_val_metrics.csv",
-                ),
-            )
-
-            logging.info("Evaluating on test set...")
-            pandas_prediction_callback = PandasPredictionCallback(
-                top_k=max(self.config["metrics"]["ks"]),
-                query_column="user_id",
-                item_column="item_id",
-                rating_column="score",
-                postprocessors=[RemoveSeenItems(self.seq_test_dataset)],
-            )
-<<<<<<< HEAD
-            L.Trainer(
-                callbacks=[pandas_prediction_callback],
-                inference_mode=True,
-                devices=devices,
-            ).predict(best_model, dataloaders=prediction_dataloader, return_predictions=False)
-
-            result = pandas_prediction_callback.get_result()
-            recommendations = (self.tokenizer.query_and_item_id_encoder.inverse_transform(result))
-=======
-            L.Trainer(callbacks=[pandas_prediction_callback], inference_mode=True, devices=devices).predict(
-                best_model, dataloaders=prediction_dataloader, return_predictions=False
-            )
-
-            result = pandas_prediction_callback.get_result()
-            recommendations = self.tokenizer.query_and_item_id_encoder.inverse_transform(
-                result
-            )
->>>>>>> 897abd9d
-            test_metrics = self.calculate_metrics(recommendations, self.raw_test_gt, self.test_events)
-            logging.info(test_metrics)
-            recommendations.to_parquet(
-                os.path.join(
-                    self.config["paths"]["results_dir"],
-                    f"{self.model_save_name}_{self.dataset_name}_test_preds.parquet",
-                ),
-            )
-            test_metrics.to_csv(
-                os.path.join(
-                    self.config["paths"]["results_dir"],
-                    f"{self.model_save_name}_{self.dataset_name}_test_metrics.csv",
-                ),
-<<<<<<< HEAD
-            )
-=======
-            )
->>>>>>> 897abd9d
+
+        if self.model_name.lower() == "sasrec":
+            best_model = SasRec.load_from_checkpoint(checkpoint_callback.best_model_path)
+        elif self.model_name.lower() == "bert4rec":
+            best_model = Bert4Rec.load_from_checkpoint(checkpoint_callback.best_model_path)
+        self.save_model(trainer, best_model)
+
+        logging.info("Evaluating on val set...")
+        pandas_prediction_callback = PandasPredictionCallback(
+            top_k=max(self.config["metrics"]["ks"]),
+            query_column="user_id",
+            item_column="item_id",
+            rating_column="score",
+            postprocessors=[RemoveSeenItems(self.seq_val_dataset)],
+        )
+        L.Trainer(callbacks=[pandas_prediction_callback], inference_mode=True, devices=devices).predict(
+            best_model, dataloaders=val_pred_dataloader, return_predictions=False
+        )
+
+        result = pandas_prediction_callback.get_result()
+        recommendations = self.tokenizer.query_and_item_id_encoder.inverse_transform(
+            result
+        )
+        val_metrics = self.calculate_metrics(recommendations, self.validation_gt)
+        logging.info(val_metrics)
+        recommendations.to_csv(
+            os.path.join(
+                self.config["paths"]["results_dir"],
+                f"{self.model_save_name}_{self.dataset_name}_val_preds.csv",
+            ),
+        )
+        val_metrics.to_csv(
+            os.path.join(
+                self.config["paths"]["results_dir"],
+                f"{self.model_save_name}_{self.dataset_name}_val_metrics.csv",
+            ),
+        )
+
+        logging.info("Evaluating on test set...")
+        pandas_prediction_callback = PandasPredictionCallback(
+            top_k=max(self.config["metrics"]["ks"]),
+            query_column="user_id",
+            item_column="item_id",
+            rating_column="score",
+            postprocessors=[RemoveSeenItems(self.seq_test_dataset)],
+        )
+        L.Trainer(callbacks=[pandas_prediction_callback], inference_mode=True, devices=devices).predict(
+            best_model, dataloaders=prediction_dataloader, return_predictions=False
+        )
+
+        result = pandas_prediction_callback.get_result()
+        recommendations = self.tokenizer.query_and_item_id_encoder.inverse_transform(
+            result
+        )
+        test_metrics = self.calculate_metrics(recommendations, self.raw_test_gt)
+        logging.info(test_metrics)
+        recommendations.to_csv(
+            os.path.join(
+                self.config["paths"]["results_dir"],
+                f"{self.model_save_name}_{self.dataset_name}_test_preds.csv",
+            ),
+        )
+        test_metrics.to_csv(
+            os.path.join(
+                self.config["paths"]["results_dir"],
+                f"{self.model_save_name}_{self.dataset_name}_test_metrics.csv",
+            ),
+        )
