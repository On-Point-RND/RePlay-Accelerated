import logging
import os
from abc import ABC, abstractmethod
from typing import Tuple

from replay_benchmarks.preprocessing import DatasetManager
from replay.data import (
    FeatureHint,
    FeatureInfo,
    FeatureSchema,
    FeatureSource,
    FeatureType,
    Dataset,
)
from replay.utils import DataFrameLike
from replay.data.nn import (
    SequenceTokenizer,
    SequentialDataset,
    TensorFeatureSource,
    TensorSchema,
    TensorFeatureInfo,
)


class BaseRunner(ABC):
    def __init__(self, config):
        self.config = config
        self.model_name = config["model"]["name"]
        self.model_save_name = config["model"]["save_name"]
        self.dataset_name = config["dataset"]["name"]
        self.dataset_cfg = config["dataset"]
        self.model_cfg = config["model"]["params"]
        self.mode = config["mode"]["name"]
        self.item_column = self.dataset_cfg["feature_schema"]["item_column"]
        self.user_column = self.dataset_cfg["feature_schema"]["query_column"]
        self.timestamp_column = self.dataset_cfg["feature_schema"]["timestamp_column"]
        self.tokenizer = None
        self.dataset_manager = DatasetManager(config)
        self.tensor_schema = self.build_tensor_schema()
        self.setup_environment()

    def load_data(self):
        """Load preprocessed data splits."""
        splits = self.dataset_manager.load_data()
        return (
            splits["train"],
            splits["validation"],
            splits["validation_gt"],
            splits["test"],
            splits["test_gt"],
        )

    def prepare_feature_schema(self, is_ground_truth: bool) -> FeatureSchema:
        """Prepare the feature schema based on whether ground truth is needed."""
        base_features = FeatureSchema(
            [
                FeatureInfo(
                    column=self.user_column,
                    feature_hint=FeatureHint.QUERY_ID,
                    feature_type=FeatureType.CATEGORICAL,
                ),
                FeatureInfo(
                    column=self.item_column,
                    feature_hint=FeatureHint.ITEM_ID,
                    feature_type=FeatureType.CATEGORICAL,
                ),
            ]
        )
        if is_ground_truth:
            return base_features

        return base_features + FeatureSchema(
            [
                FeatureInfo(
                    column=self.timestamp_column,
                    feature_type=FeatureType.NUMERICAL,
                    feature_hint=FeatureHint.TIMESTAMP,
                ),
            ]
        )

    def build_tensor_schema(self) -> TensorSchema:
        """Build TensorSchema for the sequential model."""
        embedding_dim = self.model_cfg["training_params"]["embedding_dim"]
        item_feature_name = "item_id_seq"

        return TensorSchema(
            TensorFeatureInfo(
                name=item_feature_name,
                is_seq=True,
                feature_type=FeatureType.CATEGORICAL,
                feature_sources=[
                    TensorFeatureSource(
                        FeatureSource.INTERACTIONS,
                        self.item_column,
                    )
                ],
                feature_hint=FeatureHint.ITEM_ID,
                embedding_dim=embedding_dim,
            )
        )

    def prepare_datasets(
        self,
        train_events: DataFrameLike,
        validation_events: DataFrameLike,
        validation_gt: DataFrameLike,
        test_events: DataFrameLike,
        test_gt: DataFrameLike,
    ) -> Tuple[Dataset, Dataset, Dataset, Dataset, Dataset]:
        """Prepare Dataset objects for training, validation, and testing."""
        logging.info("Preparing Dataset objects...")
<<<<<<< HEAD

=======
>>>>>>> 8188ffb7
        train_dataset = Dataset(
            feature_schema=self.prepare_feature_schema(is_ground_truth=False),
            interactions=train_events,
            check_consistency=True,
            categorical_encoded=False,
        )
        validation_dataset = Dataset(
            feature_schema=self.prepare_feature_schema(is_ground_truth=False),
            interactions=validation_events,
            check_consistency=True,
            categorical_encoded=False,
        )
        validation_gt_dataset = Dataset(
            feature_schema=self.prepare_feature_schema(is_ground_truth=True),
            interactions=validation_gt,
            check_consistency=True,
            categorical_encoded=False,
        )
        test_dataset = Dataset(
            feature_schema=self.prepare_feature_schema(is_ground_truth=False),
            interactions=test_events,
            check_consistency=True,
            categorical_encoded=False,
        )
        test_gt_dataset = Dataset(
            feature_schema=self.prepare_feature_schema(is_ground_truth=True),
            interactions=test_gt,
            check_consistency=True,
            categorical_encoded=False,
        )

        return (
            train_dataset,
            validation_dataset,
            validation_gt_dataset,
            test_dataset,
            test_gt_dataset,
        )

    def prepare_seq_datasets(
        self,
        train_dataset: Dataset,
        validation_dataset: Dataset,
        validation_gt: Dataset,
        test_dataset: Dataset,
        test_gt: Dataset,
    ) -> Tuple[
        SequentialDataset, SequentialDataset, SequentialDataset, SequentialDataset
    ]:
        """Prepare SequentialDataset objects for training, validation, and testing."""
        logging.info("Preparing SequentialDataset objects...")
        self.tokenizer = self.tokenizer or self._initialize_tokenizer(train_dataset)
        seq_train_dataset = self.tokenizer.transform(train_dataset)
        seq_validation_dataset, seq_validation_gt = self._prepare_sequential_validation(
            validation_dataset, validation_gt
        )
        seq_test_dataset = self._prepare_sequential_test(test_dataset, test_gt)

        return (
            seq_train_dataset,
            seq_validation_dataset,
            seq_validation_gt,
            seq_test_dataset,
        )

    def _initialize_tokenizer(self, train_dataset: Dataset) -> SequenceTokenizer:
        """Initialize and fit the SequenceTokenizer."""
        logging.info("Initializing and fitting SequenceTokenizer.")
        tokenizer = SequenceTokenizer(
            self.tensor_schema, allow_collect_to_master=True, handle_unknown_rule="drop"
        )
        tokenizer.fit(train_dataset)
        return tokenizer

    def _prepare_sequential_validation(
        self, validation_dataset: Dataset, validation_gt: Dataset
    ) -> Tuple[SequentialDataset, SequentialDataset]:
        """Prepare sequential datasets for validation."""
        seq_validation_dataset = self.tokenizer.transform(validation_dataset)
        seq_validation_gt = self.tokenizer.transform(
            validation_gt, [self.tensor_schema.item_id_feature_name]
        )

        return SequentialDataset.keep_common_query_ids(
            seq_validation_dataset, seq_validation_gt
        )

    def _prepare_sequential_test(
        self, test_dataset: Dataset, test_gt: Dataset
    ) -> SequentialDataset:
        """Prepare sequential dataset for testing."""
        test_query_ids = test_gt.query_ids
        test_query_ids_np = self.tokenizer.query_id_encoder.transform(test_query_ids)[
            self.user_column
        ].values
        return self.tokenizer.transform(test_dataset).filter_by_query_id(
            test_query_ids_np
        )

    def setup_environment(self):
        os.environ["CUDA_DEVICE_ORDER"] = self.config["env"]["CUDA_DEVICE_ORDER"]
        os.environ["OMP_NUM_THREADS"] = self.config["env"]["OMP_NUM_THREADS"]
        os.environ["CUDA_VISIBLE_DEVICES"] = self.config["env"]["CUDA_VISIBLE_DEVICES"]
        os.environ["KAGGLE_USERNAME"] = "recsysaccelerate"
        os.environ["KAGGLE_KEY"] = "6363e91b656fea576c39e4f55dcc1d00"

    @abstractmethod
    def run(self):
        """Run method to be implemented in derived classes."""
        raise NotImplementedError<|MERGE_RESOLUTION|>--- conflicted
+++ resolved
@@ -110,10 +110,6 @@
     ) -> Tuple[Dataset, Dataset, Dataset, Dataset, Dataset]:
         """Prepare Dataset objects for training, validation, and testing."""
         logging.info("Preparing Dataset objects...")
-<<<<<<< HEAD
-
-=======
->>>>>>> 8188ffb7
         train_dataset = Dataset(
             feature_schema=self.prepare_feature_schema(is_ground_truth=False),
             interactions=train_events,
