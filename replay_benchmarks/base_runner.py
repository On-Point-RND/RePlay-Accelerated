import logging
import os
from abc import ABC, abstractmethod
from typing import Tuple

from replay_benchmarks.preprocessing import DatasetManager
from replay.data import (
    FeatureHint,
    FeatureInfo,
    FeatureSchema,
    FeatureSource,
    FeatureType,
    Dataset,
)
from replay.utils import DataFrameLike
from replay.data.nn import (
    SequenceTokenizer,
    SequentialDataset,
    TensorFeatureSource,
    TensorSchema,
    TensorFeatureInfo,
)


class BaseRunner(ABC):
    def __init__(self, config):
        self.config = config
        self.model_name = config["model"]["name"]
        self.dataset_name = config["dataset"]["name"]
        self.dataset_cfg = config["dataset"]
        self.model_cfg = config["model"]["params"]
        self.mode = config["mode"]["name"]
        self.item_column = self.dataset_cfg["feature_schema"]["item_column"]
        self.user_column = self.dataset_cfg["feature_schema"]["query_column"]
        self.timestamp_column = self.dataset_cfg["feature_schema"]["timestamp_column"]
        self.tokenizer = None
        self.dataset_manager = DatasetManager(config)
        self.tensor_schema = self.build_tensor_schema()
        self.setup_environment()

    def load_data(self):
        """Load preprocessed data splits."""
        splits = self.dataset_manager.load_data()
        return (
            splits["train"],
            splits["validation"],
            splits["validation_gt"],
            splits["test"],
            splits["test_gt"],
        )
<<<<<<< HEAD
        logging.info("Data split into train, validation, and test sets")
        return train_events, validation_events, validation_gt, test_events, test_gt

    def _download_dataset(
        self, data_path: str, dataset_name: str, interactions_file: str
    ):
        """Download dataset from Kaggle or rs_datasets."""
        if dataset_name in DATASET_MAPPINGS:
            self._download_kaggle_dataset(data_path, dataset_name, interactions_file)
        elif any(ds in dataset_name for ds in SUPPORTED_RS_DATASETS):
            self._download_rs_dataset(data_path, dataset_name, interactions_file)
        else:
            raise ValueError(f"Unsupported dataset: {dataset_name}")

    def _download_kaggle_dataset(
        self, data_path: str, dataset_name: str, interactions_file: str
    ) -> None:
        from kaggle.api.kaggle_api_extended import KaggleApi

        """Download dataset from Kaggle."""
        kaggle_info = DATASET_MAPPINGS[dataset_name]
        kaggle_dataset = kaggle_info["kaggle"]
        raw_data_file = os.path.join(data_path, kaggle_info["file"])

        os.environ.setdefault("KAGGLE_USERNAME", "recsysaccelerate")
        os.environ.setdefault("KAGGLE_KEY", "6363e91b656fea576c39e4f55dcc1d00")

        api = KaggleApi()
        api.authenticate()

        api.dataset_download_files(kaggle_dataset, path=data_path, unzip=True)
        logging.info(f"Dataset downloaded and extracted to {data_path}")

        interactions = pd.read_parquet(raw_data_file)
        interactions[self.timestamp_column] = interactions[
            self.timestamp_column
        ].astype("int64")
        if dataset_name == "megamarket":
            interactions = interactions[interactions.event == 2] # take only purchase
        interactions.to_parquet(interactions_file)

    def _download_rs_dataset(
        self, data_path: str, dataset_name: str, interactions_file: str
    ) -> None:
        """Download dataset from rs_datasets."""
        if "movielens" in dataset_name:
            version = dataset_name.split("_")[1]
            movielens = MovieLens(version=version, path=data_path)
            interactions = movielens.ratings
            interactions = interactions[interactions[self.dataset_cfg["feature_schema"]["rating_column"]] > self.dataset_cfg["preprocess"]["min_rating"]]
        elif dataset_name == "netflix":
            netflix = Netflix(path=data_path)
            interactions = pd.concat([netflix.train, netflix.test]).fillna(5).reset_index(drop=True)
            interactions = interactions[interactions[self.dataset_cfg["feature_schema"]["rating_column"]] > self.dataset_cfg["preprocess"]["min_rating"]]
            interactions = interactions.sort_values(by=[self.user_column, self.timestamp_column])
            interactions[self.timestamp_column] += interactions.groupby([self.user_column, self.timestamp_column]).cumcount()
        else:
            raise ValueError(f"Unsupported dataset: {dataset_name}")

        interactions[self.timestamp_column] = interactions[
            self.timestamp_column
        ].astype("int64")
        interactions.to_parquet(interactions_file)

    def _filter_data(self, interactions: pd.DataFrame):
        """Filters raw data based on minimum interaction counts."""

        def log_min_counts(data: pd.DataFrame, message_prefix: str):
            user_min = data.groupby(self.user_column).size().min()
            item_min = data.groupby(self.item_column).size().min()
            logging.info(
                f"{message_prefix} - Min items per user: {user_min}, Min users per item: {item_min}"
            )

        log_min_counts(interactions, "Before filtering")

        interactions_filtered = MinCountFilter(
            num_entries=self.dataset_cfg["preprocess"]["min_users_per_item"],
            groupby_column=self.item_column,
        ).transform(interactions)

        interactions_filtered = MinCountFilter(
            num_entries=self.dataset_cfg["preprocess"]["min_items_per_user"],
            groupby_column=self.user_column,
        ).transform(interactions_filtered)

        log_min_counts(interactions_filtered, "After filtering")

        return interactions_filtered

    def _split_data(
        self, splitter: TimeSplitter, interactions: pd.DataFrame
    ) -> Tuple[
        DataFrameLike, DataFrameLike, DataFrameLike, DataFrameLike, DataFrameLike
    ]:
        """Split data for training, validation, and testing."""
        test_events, test_gt = splitter.split(interactions)
        validation_events, validation_gt = splitter.split(test_events)
        train_events = validation_events

        test_gt = test_gt[test_gt[self.item_column].isin(train_events[self.item_column])]
        test_gt = test_gt[test_gt[self.user_column].isin(train_events[self.user_column])]

        # Limit number of gt events in val and test only if max_num_test_interactions is not null
        max_test_interactions = self.dataset_cfg["preprocess"]["max_num_test_interactions"]
        logging.info(
                f"Distribution of seq_len in validation:\n{validation_gt.groupby(self.user_column)[self.item_column].agg('count').describe()}."
            )
        logging.info(
                f"Distribution of seq_len in test:\n{test_gt.groupby(self.user_column)[self.item_column].agg('count').describe()}."
            )
        if max_test_interactions is not None:
            
            validation_gt = NumInteractionsFilter(
                num_interactions=max_test_interactions,
                first=True,
                query_column=self.user_column,
                item_column=self.item_column,
                timestamp_column=self.timestamp_column,
            ).transform(validation_gt)
            logging.info(
                f"Distribution of seq_len in validation  after filtering:\n{validation_gt.groupby(self.user_column)[self.item_column].agg('count').describe()}."
            )

            test_gt = NumInteractionsFilter(
                num_interactions=max_test_interactions,
                first=True,
                query_column=self.user_column,
                item_column=self.item_column,
                timestamp_column=self.timestamp_column,
            ).transform(test_gt)
            logging.info(
                f"Distribution of seq_len in test after filtering:\n{test_gt.groupby(self.user_column)[self.item_column].agg('count').describe()}."
            )
        else:
            logging.info("max_num_test_interactions is null. Skipping filtration.")

        return train_events, validation_events, validation_gt, test_events, test_gt
=======
>>>>>>> 7c0bb0cc

    def prepare_feature_schema(self, is_ground_truth: bool) -> FeatureSchema:
        """Prepare the feature schema based on whether ground truth is needed."""
        base_features = FeatureSchema(
            [
                FeatureInfo(
                    column=self.user_column,
                    feature_hint=FeatureHint.QUERY_ID,
                    feature_type=FeatureType.CATEGORICAL,
                ),
                FeatureInfo(
                    column=self.item_column,
                    feature_hint=FeatureHint.ITEM_ID,
                    feature_type=FeatureType.CATEGORICAL,
                ),
            ]
        )
        if is_ground_truth:
            return base_features

        return base_features + FeatureSchema(
            [
                FeatureInfo(
                    column=self.timestamp_column,
                    feature_type=FeatureType.NUMERICAL,
                    feature_hint=FeatureHint.TIMESTAMP,
                ),
            ]
        )

    def build_tensor_schema(self) -> TensorSchema:
        """Build TensorSchema for the sequential model."""
        embedding_dim = self.model_cfg["training_params"]["embedding_dim"]
        item_feature_name = "item_id_seq"

        return TensorSchema(
            TensorFeatureInfo(
                name=item_feature_name,
                is_seq=True,
                feature_type=FeatureType.CATEGORICAL,
                feature_sources=[
                    TensorFeatureSource(
                        FeatureSource.INTERACTIONS,
                        self.item_column,
                    )
                ],
                feature_hint=FeatureHint.ITEM_ID,
                embedding_dim=embedding_dim,
            )
        )

    def prepare_datasets(
        self,
        train_events: DataFrameLike,
        validation_events: DataFrameLike,
        validation_gt: DataFrameLike,
        test_events: DataFrameLike,
        test_gt: DataFrameLike,
    ) -> Tuple[Dataset, Dataset, Dataset, Dataset, Dataset]:
        """Prepare Dataset objects for training, validation, and testing."""
        logging.info("Preparing Dataset objects...")
        feature_schema = self.prepare_feature_schema(is_ground_truth=False)
        ground_truth_schema = self.prepare_feature_schema(is_ground_truth=True)

        train_dataset = Dataset(
            feature_schema=feature_schema,
            interactions=train_events,
            check_consistency=True,
            categorical_encoded=False,
        )
        validation_dataset = Dataset(
            feature_schema=feature_schema,
            interactions=validation_events,
            check_consistency=True,
            categorical_encoded=False,
        )
        validation_gt_dataset = Dataset(
            feature_schema=ground_truth_schema,
            interactions=validation_gt,
            check_consistency=True,
            categorical_encoded=False,
        )
        test_dataset = Dataset(
            feature_schema=feature_schema,
            interactions=test_events,
            check_consistency=True,
            categorical_encoded=False,
        )
        test_gt_dataset = Dataset(
            feature_schema=ground_truth_schema,
            interactions=test_gt,
            check_consistency=True,
            categorical_encoded=False,
        )

        return (
            train_dataset,
            validation_dataset,
            validation_gt_dataset,
            test_dataset,
            test_gt_dataset,
        )

    def prepare_seq_datasets(
        self,
        train_dataset: Dataset,
        validation_dataset: Dataset,
        validation_gt: Dataset,
        test_dataset: Dataset,
        test_gt: Dataset,
    ) -> Tuple[
        SequentialDataset, SequentialDataset, SequentialDataset, SequentialDataset
    ]:
        """Prepare SequentialDataset objects for training, validation, and testing."""
        logging.info("Preparing SequentialDataset objects...")
        self.tokenizer = self.tokenizer or self._initialize_tokenizer(train_dataset)

        seq_train_dataset = self.tokenizer.transform(train_dataset)
        seq_validation_dataset, seq_validation_gt = self._prepare_sequential_validation(
            validation_dataset, validation_gt
        )
        seq_test_dataset = self._prepare_sequential_test(test_dataset, test_gt)

        return (
            seq_train_dataset,
            seq_validation_dataset,
            seq_validation_gt,
            seq_test_dataset,
        )

    def _initialize_tokenizer(self, train_dataset: Dataset) -> SequenceTokenizer:
        """Initialize and fit the SequenceTokenizer."""
        logging.info("Initializing and fitting SequenceTokenizer.")
        tokenizer = SequenceTokenizer(
            self.tensor_schema, allow_collect_to_master=True, handle_unknown_rule="drop"
        )
        tokenizer.fit(train_dataset)
        return tokenizer

    def _prepare_sequential_validation(
        self, validation_dataset: Dataset, validation_gt: Dataset
    ) -> Tuple[SequentialDataset, SequentialDataset]:
        """Prepare sequential datasets for validation."""
        seq_validation_dataset = self.tokenizer.transform(validation_dataset)
        seq_validation_gt = self.tokenizer.transform(
            validation_gt, [self.tensor_schema.item_id_feature_name]
        )

        return SequentialDataset.keep_common_query_ids(
            seq_validation_dataset, seq_validation_gt
        )

    def _prepare_sequential_test(
        self, test_dataset: Dataset, test_gt: Dataset
    ) -> SequentialDataset:
        """Prepare sequential dataset for testing."""
        test_query_ids = test_gt.query_ids
        test_query_ids_np = self.tokenizer.query_id_encoder.transform(test_query_ids)[
            self.user_column
        ].values
        return self.tokenizer.transform(test_dataset).filter_by_query_id(
            test_query_ids_np
        )

    def setup_environment(self):
        os.environ["CUDA_DEVICE_ORDER"] = self.config["env"]["CUDA_DEVICE_ORDER"]
        os.environ["OMP_NUM_THREADS"] = self.config["env"]["OMP_NUM_THREADS"]
        os.environ["CUDA_VISIBLE_DEVICES"] = self.config["env"]["CUDA_VISIBLE_DEVICES"]
        os.environ["KAGGLE_USERNAME"] = "recsysaccelerate"
        os.environ["KAGGLE_KEY"] = "6363e91b656fea576c39e4f55dcc1d00"

    @abstractmethod
    def run(self):
        """Run method to be implemented in derived classes."""
        raise NotImplementedError<|MERGE_RESOLUTION|>--- conflicted
+++ resolved
@@ -48,147 +48,6 @@
             splits["test"],
             splits["test_gt"],
         )
-<<<<<<< HEAD
-        logging.info("Data split into train, validation, and test sets")
-        return train_events, validation_events, validation_gt, test_events, test_gt
-
-    def _download_dataset(
-        self, data_path: str, dataset_name: str, interactions_file: str
-    ):
-        """Download dataset from Kaggle or rs_datasets."""
-        if dataset_name in DATASET_MAPPINGS:
-            self._download_kaggle_dataset(data_path, dataset_name, interactions_file)
-        elif any(ds in dataset_name for ds in SUPPORTED_RS_DATASETS):
-            self._download_rs_dataset(data_path, dataset_name, interactions_file)
-        else:
-            raise ValueError(f"Unsupported dataset: {dataset_name}")
-
-    def _download_kaggle_dataset(
-        self, data_path: str, dataset_name: str, interactions_file: str
-    ) -> None:
-        from kaggle.api.kaggle_api_extended import KaggleApi
-
-        """Download dataset from Kaggle."""
-        kaggle_info = DATASET_MAPPINGS[dataset_name]
-        kaggle_dataset = kaggle_info["kaggle"]
-        raw_data_file = os.path.join(data_path, kaggle_info["file"])
-
-        os.environ.setdefault("KAGGLE_USERNAME", "recsysaccelerate")
-        os.environ.setdefault("KAGGLE_KEY", "6363e91b656fea576c39e4f55dcc1d00")
-
-        api = KaggleApi()
-        api.authenticate()
-
-        api.dataset_download_files(kaggle_dataset, path=data_path, unzip=True)
-        logging.info(f"Dataset downloaded and extracted to {data_path}")
-
-        interactions = pd.read_parquet(raw_data_file)
-        interactions[self.timestamp_column] = interactions[
-            self.timestamp_column
-        ].astype("int64")
-        if dataset_name == "megamarket":
-            interactions = interactions[interactions.event == 2] # take only purchase
-        interactions.to_parquet(interactions_file)
-
-    def _download_rs_dataset(
-        self, data_path: str, dataset_name: str, interactions_file: str
-    ) -> None:
-        """Download dataset from rs_datasets."""
-        if "movielens" in dataset_name:
-            version = dataset_name.split("_")[1]
-            movielens = MovieLens(version=version, path=data_path)
-            interactions = movielens.ratings
-            interactions = interactions[interactions[self.dataset_cfg["feature_schema"]["rating_column"]] > self.dataset_cfg["preprocess"]["min_rating"]]
-        elif dataset_name == "netflix":
-            netflix = Netflix(path=data_path)
-            interactions = pd.concat([netflix.train, netflix.test]).fillna(5).reset_index(drop=True)
-            interactions = interactions[interactions[self.dataset_cfg["feature_schema"]["rating_column"]] > self.dataset_cfg["preprocess"]["min_rating"]]
-            interactions = interactions.sort_values(by=[self.user_column, self.timestamp_column])
-            interactions[self.timestamp_column] += interactions.groupby([self.user_column, self.timestamp_column]).cumcount()
-        else:
-            raise ValueError(f"Unsupported dataset: {dataset_name}")
-
-        interactions[self.timestamp_column] = interactions[
-            self.timestamp_column
-        ].astype("int64")
-        interactions.to_parquet(interactions_file)
-
-    def _filter_data(self, interactions: pd.DataFrame):
-        """Filters raw data based on minimum interaction counts."""
-
-        def log_min_counts(data: pd.DataFrame, message_prefix: str):
-            user_min = data.groupby(self.user_column).size().min()
-            item_min = data.groupby(self.item_column).size().min()
-            logging.info(
-                f"{message_prefix} - Min items per user: {user_min}, Min users per item: {item_min}"
-            )
-
-        log_min_counts(interactions, "Before filtering")
-
-        interactions_filtered = MinCountFilter(
-            num_entries=self.dataset_cfg["preprocess"]["min_users_per_item"],
-            groupby_column=self.item_column,
-        ).transform(interactions)
-
-        interactions_filtered = MinCountFilter(
-            num_entries=self.dataset_cfg["preprocess"]["min_items_per_user"],
-            groupby_column=self.user_column,
-        ).transform(interactions_filtered)
-
-        log_min_counts(interactions_filtered, "After filtering")
-
-        return interactions_filtered
-
-    def _split_data(
-        self, splitter: TimeSplitter, interactions: pd.DataFrame
-    ) -> Tuple[
-        DataFrameLike, DataFrameLike, DataFrameLike, DataFrameLike, DataFrameLike
-    ]:
-        """Split data for training, validation, and testing."""
-        test_events, test_gt = splitter.split(interactions)
-        validation_events, validation_gt = splitter.split(test_events)
-        train_events = validation_events
-
-        test_gt = test_gt[test_gt[self.item_column].isin(train_events[self.item_column])]
-        test_gt = test_gt[test_gt[self.user_column].isin(train_events[self.user_column])]
-
-        # Limit number of gt events in val and test only if max_num_test_interactions is not null
-        max_test_interactions = self.dataset_cfg["preprocess"]["max_num_test_interactions"]
-        logging.info(
-                f"Distribution of seq_len in validation:\n{validation_gt.groupby(self.user_column)[self.item_column].agg('count').describe()}."
-            )
-        logging.info(
-                f"Distribution of seq_len in test:\n{test_gt.groupby(self.user_column)[self.item_column].agg('count').describe()}."
-            )
-        if max_test_interactions is not None:
-            
-            validation_gt = NumInteractionsFilter(
-                num_interactions=max_test_interactions,
-                first=True,
-                query_column=self.user_column,
-                item_column=self.item_column,
-                timestamp_column=self.timestamp_column,
-            ).transform(validation_gt)
-            logging.info(
-                f"Distribution of seq_len in validation  after filtering:\n{validation_gt.groupby(self.user_column)[self.item_column].agg('count').describe()}."
-            )
-
-            test_gt = NumInteractionsFilter(
-                num_interactions=max_test_interactions,
-                first=True,
-                query_column=self.user_column,
-                item_column=self.item_column,
-                timestamp_column=self.timestamp_column,
-            ).transform(test_gt)
-            logging.info(
-                f"Distribution of seq_len in test after filtering:\n{test_gt.groupby(self.user_column)[self.item_column].agg('count').describe()}."
-            )
-        else:
-            logging.info("max_num_test_interactions is null. Skipping filtration.")
-
-        return train_events, validation_events, validation_gt, test_events, test_gt
-=======
->>>>>>> 7c0bb0cc
 
     def prepare_feature_schema(self, is_ground_truth: bool) -> FeatureSchema:
         """Prepare the feature schema based on whether ground truth is needed."""
