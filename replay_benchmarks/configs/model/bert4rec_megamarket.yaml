model:
  name: bert4rec
  save_name: bert4rec_CE

  params:
    model_params:
      block_count: 2
      head_count: 2
      max_seq_len: 128
      hidden_size: 256
      dropout_rate: 0.1
      loss_type: CE # CE, BCE, SCE, CE_restricted
      loss_sample_count: Null
      n_buckets: 443
      bucket_size_x: 443
      bucket_size_y: 512
      mix_x: true
    training_params:
      embedding_dim: 256
      learning_rate: 0.001
      weight_decay: 0.00001
      batch_size: 32
      num_workers: 4
      patience: 4
      max_epochs: 20
<<<<<<< HEAD
      precision: null #default 32, bf16-mixed
=======
      precision: null #default 32, 16-mixed, bf16-mixed
>>>>>>> 3d2747c1
<|MERGE_RESOLUTION|>--- conflicted
+++ resolved
@@ -23,8 +23,4 @@
       num_workers: 4
       patience: 4
       max_epochs: 20
-<<<<<<< HEAD
-      precision: null #default 32, bf16-mixed
-=======
-      precision: null #default 32, 16-mixed, bf16-mixed
->>>>>>> 3d2747c1
+      precision: null #default 32, 16-mixed, bf16-mixed