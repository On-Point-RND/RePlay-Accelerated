model:
  name: sasrec
  save_name: sasrec_ARCFACE

  params:
    model_params:
      block_count: 2
      head_count: 2
      max_seq_len: 100
      hidden_size: 256
      dropout_rate: 0.15
      loss_type: ARCFACE # CE, BCE, SCE, ARCFACE, ALTCE
      loss_sample_count: 500
<<<<<<< HEAD
      margin: 5.0 #parameter for ARCFACE loss function
      scale: 1.0 #parameter for ARCFACE loss function
=======
      n_buckets: 443
      bucket_size_x: 443
      bucket_size_y: 512
      mix_x: true
>>>>>>> 2e571b0e
    training_params:
      embedding_dim: 256
      learning_rate: 0.001
      batch_size: 32
      num_workers: 4
      patience: 10
      max_epochs: 10
      precision: null #default 32, bf16-mixed<|MERGE_RESOLUTION|>--- conflicted
+++ resolved
@@ -11,15 +11,12 @@
       dropout_rate: 0.15
       loss_type: ARCFACE # CE, BCE, SCE, ARCFACE, ALTCE
       loss_sample_count: 500
-<<<<<<< HEAD
       margin: 5.0 #parameter for ARCFACE loss function
       scale: 1.0 #parameter for ARCFACE loss function
-=======
       n_buckets: 443
       bucket_size_x: 443
       bucket_size_y: 512
       mix_x: true
->>>>>>> 2e571b0e
     training_params:
       embedding_dim: 256
       learning_rate: 0.001
