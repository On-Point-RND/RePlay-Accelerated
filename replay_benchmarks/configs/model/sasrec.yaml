model:
  name: sasrec

  params:
    model_params:
      block_count: 4
      head_count: 2
      max_seq_len: 100
      hidden_size: 384
      dropout_rate: 0.1
<<<<<<< HEAD
      loss_type: CE # CE, BCE, SCE
=======
      loss_type: BCE # CE, BCE, SCE
      loss_sample_count: 500
>>>>>>> 7c0bb0cc
    training_params:
      embedding_dim: 300
      learning_rate: 0.001
      batch_size: 32
      num_workers: 4
<<<<<<< HEAD
      max_epochs: 100
=======
      max_epochs: 200
>>>>>>> 7c0bb0cc
<|MERGE_RESOLUTION|>--- conflicted
+++ resolved
@@ -8,19 +8,11 @@
       max_seq_len: 100
       hidden_size: 384
       dropout_rate: 0.1
-<<<<<<< HEAD
-      loss_type: CE # CE, BCE, SCE
-=======
       loss_type: BCE # CE, BCE, SCE
       loss_sample_count: 500
->>>>>>> 7c0bb0cc
     training_params:
       embedding_dim: 300
       learning_rate: 0.001
       batch_size: 32
       num_workers: 4
-<<<<<<< HEAD
-      max_epochs: 100
-=======
-      max_epochs: 200
->>>>>>> 7c0bb0cc
+      max_epochs: 200