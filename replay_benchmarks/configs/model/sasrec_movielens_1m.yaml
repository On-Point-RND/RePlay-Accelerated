model:
  name: sasrec
<<<<<<< HEAD
  save_name: sasrec_CE
=======
  save_name: sasrec_CE_777
>>>>>>> edc46626

  params:
    model_params:
      block_count: 1
      head_count: 1
      max_seq_len: 100
      hidden_size: 128
      dropout_rate: 0.35
      loss_type: CE # CE, BCE, SCE
      loss_sample_count: 200
      n_buckets: 443
      bucket_size_x: 443
      bucket_size_y: 512
      mix_x: true
    training_params:
      embedding_dim: 128
      learning_rate: 0.0003
      weight_decay: 0.01
      batch_size: 256
      num_workers: 4
<<<<<<< HEAD
      patience: 5
      max_epochs: 10
=======
      patience: 4
      max_epochs: 20
>>>>>>> edc46626
      precision: null #default 32, bf16-mixed<|MERGE_RESOLUTION|>--- conflicted
+++ resolved
@@ -1,18 +1,14 @@
 model:
   name: sasrec
-<<<<<<< HEAD
   save_name: sasrec_CE
-=======
-  save_name: sasrec_CE_777
->>>>>>> edc46626
 
   params:
     model_params:
-      block_count: 1
-      head_count: 1
+      block_count: 2
+      head_count: 2
       max_seq_len: 100
       hidden_size: 128
-      dropout_rate: 0.35
+      dropout_rate: 0.2
       loss_type: CE # CE, BCE, SCE
       loss_sample_count: 200
       n_buckets: 443
@@ -21,15 +17,9 @@
       mix_x: true
     training_params:
       embedding_dim: 128
-      learning_rate: 0.0003
-      weight_decay: 0.01
+      learning_rate: 0.0001
       batch_size: 256
       num_workers: 4
-<<<<<<< HEAD
       patience: 5
       max_epochs: 10
-=======
-      patience: 4
-      max_epochs: 20
->>>>>>> edc46626
       precision: null #default 32, bf16-mixed