model:
  name: sasrec
<<<<<<< HEAD
  save_name: sasrec_CE_777

  params:
    model_params:
      block_count: 4
      head_count: 4
      max_seq_len: 20
      hidden_size: 512
      dropout_rate: 0.15
      loss_type: CE # CE, BCE, SCE
      loss_sample_count: 200
=======
  save_name: sasrec_CE

  params:
    model_params:
      block_count: 2
      head_count: 2
      max_seq_len: 128
      hidden_size: 256
      dropout_rate: 0.1
      loss_type: CCE # CE, BCE, SCE, CCE
      loss_sample_count: 199
>>>>>>> 3d2747c1
      n_buckets: 443
      bucket_size_x: 443
      bucket_size_y: 512
      mix_x: true
    training_params:
<<<<<<< HEAD
      embedding_dim: 512
      learning_rate: 0.00002
      weight_decay: 0.000022
      batch_size: 256
      num_workers: 4
      patience: 4
      max_epochs: 20
      precision: null #default 32, bf16-mixed
=======
      embedding_dim: 256
      learning_rate: 0.001
      weight_decay: 0.00001
      batch_size: 128
      num_workers: 4
      patience: 4
      max_epochs: 20
      precision: 16-mixed #default 32, 16-mixed, bf16-mixed
>>>>>>> 3d2747c1
<|MERGE_RESOLUTION|>--- conflicted
+++ resolved
@@ -1,18 +1,5 @@
 model:
   name: sasrec
-<<<<<<< HEAD
-  save_name: sasrec_CE_777
-
-  params:
-    model_params:
-      block_count: 4
-      head_count: 4
-      max_seq_len: 20
-      hidden_size: 512
-      dropout_rate: 0.15
-      loss_type: CE # CE, BCE, SCE
-      loss_sample_count: 200
-=======
   save_name: sasrec_CE
 
   params:
@@ -24,22 +11,11 @@
       dropout_rate: 0.1
       loss_type: CCE # CE, BCE, SCE, CCE
       loss_sample_count: 199
->>>>>>> 3d2747c1
       n_buckets: 443
       bucket_size_x: 443
       bucket_size_y: 512
       mix_x: true
     training_params:
-<<<<<<< HEAD
-      embedding_dim: 512
-      learning_rate: 0.00002
-      weight_decay: 0.000022
-      batch_size: 256
-      num_workers: 4
-      patience: 4
-      max_epochs: 20
-      precision: null #default 32, bf16-mixed
-=======
       embedding_dim: 256
       learning_rate: 0.001
       weight_decay: 0.00001
@@ -47,5 +23,4 @@
       num_workers: 4
       patience: 4
       max_epochs: 20
-      precision: 16-mixed #default 32, 16-mixed, bf16-mixed
->>>>>>> 3d2747c1
+      precision: 16-mixed #default 32, 16-mixed, bf16-mixed