--- conflicted
+++ resolved
@@ -9,11 +9,7 @@
       hidden_size: 128
       dropout_rate: 0.2
       loss_type: CE # CE, BCE, SCE
-<<<<<<< HEAD
-      loss_sample_count: 200
-=======
       loss_sample_count: Null
->>>>>>> d3edd4e6
     training_params:
       embedding_dim: 128
       learning_rate: 0.0001
