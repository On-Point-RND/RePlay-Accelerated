defaults:
<<<<<<< HEAD
  - dataset: movielens_1m
  - model: sasrec_movielens_1m
  - mode: hyperparameter_experiment
=======
  - dataset: movielens_20m
  - model: sasrec_movielens_20m
  - mode: train
>>>>>>> edc46626
  - acceleration: null

env:
  SEED: 42
  CUDA_DEVICE_ORDER: "PCI_BUS_ID" 
  OMP_NUM_THREADS: "4"
  CUDA_VISIBLE_DEVICES: "0"

paths:
  data_dir: "replay_benchmarks/data/"
  log_dir: "replay_benchmarks/artifacts/logs/"
  checkpoint_dir: "replay_benchmarks/artifacts/checkpoints/"
  results_dir: "replay_benchmarks/artifacts/results/"
  main_csv_res_dir: "replay_benchmarks/artifacts"

metrics:
  types:
    - ndcg
    - recall
    - hitrate
    - precision
    - map
    - mrr
  ks:
    - 1
    - 5
    - 10
    - 20
    - 100<|MERGE_RESOLUTION|>--- conflicted
+++ resolved
@@ -1,13 +1,7 @@
 defaults:
-<<<<<<< HEAD
   - dataset: movielens_1m
   - model: sasrec_movielens_1m
   - mode: hyperparameter_experiment
-=======
-  - dataset: movielens_20m
-  - model: sasrec_movielens_20m
-  - mode: train
->>>>>>> edc46626
   - acceleration: null
 
 env:
