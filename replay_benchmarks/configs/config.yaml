defaults:
<<<<<<< HEAD
  - dataset: movielens_1m
  - model: sasrec
=======
  - dataset: zvuk
  - model: sasrec_zvuk
>>>>>>> 7c0bb0cc
  - mode: train
  - acceleration: null

env:
  SEED: 42
  CUDA_DEVICE_ORDER: "PCI_BUS_ID" 
  OMP_NUM_THREADS: "4"
  CUDA_VISIBLE_DEVICES: "0"

paths:
  data_dir: "replay_benchmarks/data/"
  log_dir: "replay_benchmarks/artifacts/logs/"
  checkpoint_dir: "replay_benchmarks/artifacts/checkpoints/"
  results_dir: "replay_benchmarks/artifacts/results/"

metrics:
  types:
    - ndcg
    - recall
    - hitrate
    - precision
    - map
    - mrr
    - coverage
  ks:
    - 1
    - 5
    - 10
    - 20<|MERGE_RESOLUTION|>--- conflicted
+++ resolved
@@ -1,11 +1,6 @@
 defaults:
-<<<<<<< HEAD
-  - dataset: movielens_1m
-  - model: sasrec
-=======
   - dataset: zvuk
   - model: sasrec_zvuk
->>>>>>> 7c0bb0cc
   - mode: train
   - acceleration: null
 
