--- conflicted
+++ resolved
@@ -125,17 +125,6 @@
         "random_rec",
     ],
 )
-<<<<<<< HEAD
-class TestAllModels:
-    def test_predict_pairs_top_k(self, log, log_to_pred, model):
-        model.fit(log)
-
-        pairs_pred_k = model.predict_pairs(
-            pairs=log.select("user_idx", "item_idx"),
-            log=log,
-            k=2,
-        )
-=======
 def test_predict_pairs_k(log, model):
     model.fit(log)
 
@@ -144,22 +133,13 @@
         log=log,
         k=1,
     )
->>>>>>> 1d8f9670
-
-        pairs_pred = model.predict_pairs(
-            pairs=log.select("user_idx", "item_idx"),
-            log=log,
-            k=None,
-        )
-
-<<<<<<< HEAD
-        assert pairs_pred_k.groupBy("user_idx").count().filter(f"count > 2").count() == 0
-        assert pairs_pred.groupBy("user_idx").count().filter(f"count > 2").count() != 0
-
-    def test_predict_empty_log(self, log, model):
-        model.fit(log)
-        model.predict(log.limit(0), 1)
-=======
+
+    pairs_pred = model.predict_pairs(
+        pairs=log.select("user_idx", "item_idx"),
+        log=log,
+        k=None,
+    )
+
     assert (
         pairs_pred_k.groupBy("user_idx")
         .count()
@@ -175,7 +155,39 @@
         .count()
         > 0
     )
->>>>>>> 1d8f9670
+
+@pytest.mark.parametrize(
+    "model",
+    [
+        ALSWrap(seed=SEED),
+        ADMMSLIM(seed=SEED),
+        ItemKNN(),
+        LightFMWrap(random_state=SEED),
+        MultVAE(),
+        NeuroMF(),
+        SLIM(seed=SEED),
+        Word2VecRec(seed=SEED, min_count=0),
+        AssociationRulesItemRec(min_item_count=1, min_pair_count=0),
+        PopRec(),
+        RandomRec(seed=SEED),
+    ],
+    ids=[
+        "als",
+        "admm_slim",
+        "knn",
+        "lightfm",
+        "multvae",
+        "neuromf",
+        "slim",
+        "word2vec",
+        "association_rules",
+        "pop_rec",
+        "random_rec",
+    ],
+)
+def test_predict_empty_log(log, model):
+    model.fit(log)
+    model.predict(log.limit(0), 1)
 
 
 @pytest.mark.parametrize(
